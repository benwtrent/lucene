--- conflicted
+++ resolved
@@ -6,8 +6,6 @@
  */
 package org.apache.lucene.sandbox.codecs.quantization;
 
-<<<<<<< HEAD
-=======
 import static org.apache.lucene.codecs.lucene102.Lucene102BinaryQuantizedVectorsFormat.INDEX_BITS;
 import static org.apache.lucene.sandbox.codecs.quantization.IVFVectorsFormat.IVF_VECTOR_COMPONENT;
 import static org.apache.lucene.search.DocIdSetIterator.NO_MORE_DOCS;
@@ -18,9 +16,15 @@
 import java.nio.ByteBuffer;
 import java.nio.ByteOrder;
 import java.util.ArrayList;
+import java.util.Comparator;
+import java.util.HashMap;
+import java.util.HashSet;
 import java.util.List;
+import java.util.Map;
+import java.util.Set;
+import java.util.stream.IntStream;
+
 import org.apache.lucene.codecs.KnnVectorsReader;
->>>>>>> 27bcad70
 import org.apache.lucene.codecs.hnsw.FlatVectorsWriter;
 import org.apache.lucene.index.FieldInfo;
 import org.apache.lucene.index.FloatVectorValues;
@@ -37,23 +41,6 @@
 import org.apache.lucene.util.hnsw.NeighborQueue;
 import org.apache.lucene.util.quantization.OptimizedScalarQuantizer;
 
-import java.io.IOException;
-import java.nio.ByteBuffer;
-import java.nio.ByteOrder;
-import java.util.ArrayList;
-import java.util.Comparator;
-import java.util.HashMap;
-import java.util.HashSet;
-import java.util.List;
-import java.util.Map;
-import java.util.Set;
-import java.util.stream.IntStream;
-
-import static org.apache.lucene.codecs.lucene102.Lucene102BinaryQuantizedVectorsFormat.INDEX_BITS;
-import static org.apache.lucene.sandbox.codecs.quantization.IVFVectorsFormat.IVF_VECTOR_COMPONENT;
-import static org.apache.lucene.util.quantization.OptimizedScalarQuantizer.discretize;
-import static org.apache.lucene.util.quantization.OptimizedScalarQuantizer.packAsBinary;
-
 /**
  * Default implementation of {@link IVFVectorsWriter}. It uses lucene {@link KMeans} algoritm to
  * partition the vector space, and then stores the centroids an posting list in a sequential
@@ -61,11 +48,7 @@
  */
 public class DefaultIVFVectorsWriter extends IVFVectorsWriter {
 
-<<<<<<< HEAD
   static final int MAXK = 128;
-  static final boolean OVERSPILL_ENABLED = true;
-=======
->>>>>>> 27bcad70
   static final float SOAR_LAMBDA = 1.0f;
   // What percentage of the centroids do we do a second check on for SOAR assignment
   static final float EXT_SOAR_LIMIT_CHECK_RATIO = 0.10f;
@@ -311,9 +294,9 @@
   }
 
   public static KMeansResult kMeansHierarchical(FieldInfo fieldInfo, float[][] initialCentroids, short[] initialAssignments, FloatVectorValues vectors, int desiredClusters) throws IOException {
-    int maxIterations = 8;
-    int samplesPerCluster = 128;
-    int clustersPerNeighborhood = 32;  // FIXME: try out 128, will cost build time but will increase recall
+    int maxIterations = 6;
+    int samplesPerCluster = 256;
+    int clustersPerNeighborhood = MAXK;
     int depth = 0;
 
     int targetSize = (int) (vectors.size() / (float) desiredClusters);
@@ -341,7 +324,7 @@
           k,
           false,
           42L,
-          KMeans.KmeansInitializationMethod.RESERVOIR_SAMPLING,
+          KMeans.KmeansInitializationMethod.FORGY,
           null,
           fieldInfo.getVectorSimilarityFunction() == VectorSimilarityFunction.COSINE,
           1,
@@ -456,9 +439,8 @@
         }
       }
     }
-  }
-
-  // Tom
+  }  
+  
   @Override
   protected Assignments calculateAndWriteCentroids(
     FieldInfo fieldInfo,
@@ -478,9 +460,11 @@
     // FIXME: run 1m and report on stats
 
     // FIXME: try just pure randomization + kmeans initilization from tom's code instead
-    CentroidsAndAssignments ca = agglomerative(fieldInfo, floatVectorValues, mergeState, desiredClusters);
-    float[][] initialCentroids = ca.centroids;
-    short[] initialAssignments = ca.assignments;
+//    CentroidsAndAssignments ca = agglomerative(fieldInfo, floatVectorValues, mergeState, desiredClusters);
+//    float[][] initialCentroids = ca.centroids;
+//    short[] initialAssignments = ca.assignments;
+    float[][] initialCentroids = null;
+    short[] initialAssignments = null;
 
     // FIXME: add SOAR ... double runtimes
     //  ... must have neighborhoods > 32 closer to 128 which will add more runtime as well
@@ -556,7 +540,6 @@
       segmentIdx++;
     }
 
-<<<<<<< HEAD
     float minimumDistance = Float.MAX_VALUE;
     float[] vector1 = new float[fieldInfo.getVectorDimension()];
     float[] vector2;
@@ -569,37 +552,6 @@
     Map<SegmentCentroidPair, Float> distanceCache = new HashMap<>();
     Map<SegmentCentroid, Integer> segmentCentroidToCentroidIdx = new HashMap<>();
 
-=======
-    // sort centroid list by floatvector size
-    FloatVectorValues baseSegment = centroidList.get(0);
-    for (var l : centroidList) {
-      if (l.size() > baseSegment.size()) {
-        baseSegment = l;
-      }
-    }
-    float[] scratch = new float[fieldInfo.getVectorDimension()];
-    float minimumDistance = Float.MAX_VALUE;
-    for (int j = 0; j < baseSegment.size(); j++) {
-      System.arraycopy(baseSegment.vectorValue(j), 0, scratch, 0, baseSegment.dimension());
-      for (int k = j + 1; k < baseSegment.size(); k++) {
-        float d = VectorUtil.squareDistance(scratch, baseSegment.vectorValue(k));
-        if (d < minimumDistance) {
-          minimumDistance = d;
-        }
-      }
-    }
-    if (mergeState.infoStream.isEnabled(IVF_VECTOR_COMPONENT)) {
-      mergeState.infoStream.message(
-          IVF_VECTOR_COMPONENT,
-          "Agglomerative cluster min distance: "
-              + minimumDistance
-              + " From biggest segment: "
-              + baseSegment.size());
-    }
-    int[] labels = new int[segmentCentroids.size()];
-    // loop over segments
-    int clusterIdx = 0;
->>>>>>> 27bcad70
     // keep track of all inter-centroid distances,
     for(int i = 0; i < mergeState.knnVectorsReaders.length; i++) {
       List<SegmentCentroid> segmentOnlyCentroids = segmentToCentroid.get(i);
@@ -610,7 +562,6 @@
           0,
           vector1,
           0,
-<<<<<<< HEAD
           fieldInfo.getVectorDimension());
         for(int m = j+1; m < segmentOnlyCentroids.size(); m++) {
           SegmentCentroid toCompare = segmentOnlyCentroids.get(m);
@@ -619,25 +570,6 @@
           distanceCache.put(new SegmentCentroidPair(segmentCentroid, toCompare), d);
           if( d < minimumDistance ) {
             minimumDistance = d;
-=======
-          baseSegment.dimension());
-      for (int j = i + 1; j < segmentCentroids.size(); j++) {
-        float d =
-            VectorUtil.squareDistance(
-                scratch,
-                centroidList
-                    .get(segmentCentroids.get(j).segment())
-                    .vectorValue(segmentCentroids.get(j).centroid()));
-        if (d < minimumDistance / 2) {
-          if (labels[j] == 0) {
-            labels[j] = labels[i];
-          } else {
-            for (int k = 0; k < labels.length; k++) {
-              if (labels[k] == labels[j]) {
-                labels[k] = labels[i];
-              }
-            }
->>>>>>> 27bcad70
           }
         }
       }
@@ -674,7 +606,6 @@
       segmentCentroidIdx++;
     }
 
-<<<<<<< HEAD
     int centroidIdx = 0;
     float[][] centroids = new float[k][];
     for(SegmentCentroid segmentCentroid : segmentCentroids) {
@@ -717,11 +648,6 @@
       centroidVectorCounts.compute(centroidIdx, (_,v) -> v == null ? 1 : v+1);
     }
     System.out.println(" === counts: " + centroidVectorCounts);
-=======
-    // write them
-    writeCentroids(centroids, fieldInfo, globalCentroid, temporaryCentroidOutput);
-    return centroids.length;
->>>>>>> 27bcad70
   }
 
   @Override
