--- conflicted
+++ resolved
@@ -25,11 +25,6 @@
 import org.apache.lucene.index.RandomAccessVectorValuesProducer;
 import org.apache.lucene.index.VectorSimilarityFunction;
 import org.apache.lucene.util.InfoStream;
-<<<<<<< HEAD
-import org.apache.lucene.util.hnsw.BoundsChecker;
-import org.apache.lucene.util.hnsw.HnswGraphSearcher;
-=======
->>>>>>> 64321114
 import org.apache.lucene.util.hnsw.NeighborQueue;
 
 /**
@@ -156,7 +151,7 @@
             hnsw,
             null,
             Integer.MAX_VALUE,
-            random, HnswGraphSearcher.Multivalued.NONE);
+            random);
 
     int node = hnsw.addNode();
 
