--- conflicted
+++ resolved
@@ -233,16 +233,12 @@
   }
 
   @Override
-<<<<<<< HEAD
-  public TopDocs search(String field, float[] target, int k, Bits acceptDocs, int visitedLimit, HnswGraphSearcher.Multivalued strategy)
-=======
   public ByteVectorValues getByteVectorValues(String field) {
     throw new UnsupportedOperationException();
   }
 
   @Override
-  public TopDocs search(String field, float[] target, int k, Bits acceptDocs, int visitedLimit)
->>>>>>> 172dfaf8
+  public TopDocs search(String field, float[] target, int k, Bits acceptDocs, int visitedLimit, HnswGraphSearcher.Multivalued strategy)
       throws IOException {
     FieldEntry fieldEntry = fields.get(field);
 
