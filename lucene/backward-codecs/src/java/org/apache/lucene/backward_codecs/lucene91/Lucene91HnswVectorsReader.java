/*
 * Licensed to the Apache Software Foundation (ASF) under one or more
 * contributor license agreements.  See the NOTICE file distributed with
 * this work for additional information regarding copyright ownership.
 * The ASF licenses this file to You under the Apache License, Version 2.0
 * (the "License"); you may not use this file except in compliance with
 * the License.  You may obtain a copy of the License at
 *
 *     http://www.apache.org/licenses/LICENSE-2.0
 *
 * Unless required by applicable law or agreed to in writing, software
 * distributed under the License is distributed on an "AS IS" BASIS,
 * WITHOUT WARRANTIES OR CONDITIONS OF ANY KIND, either express or implied.
 * See the License for the specific language governing permissions and
 * limitations under the License.
 */

package org.apache.lucene.backward_codecs.lucene91;

import static org.apache.lucene.search.DocIdSetIterator.NO_MORE_DOCS;

import java.io.IOException;
import java.util.Arrays;
import java.util.HashMap;
import java.util.Map;
import java.util.function.IntUnaryOperator;
import org.apache.lucene.codecs.CodecUtil;
import org.apache.lucene.codecs.KnnVectorsReader;
import org.apache.lucene.index.ByteVectorValues;
import org.apache.lucene.index.CorruptIndexException;
import org.apache.lucene.index.FieldInfo;
import org.apache.lucene.index.FieldInfos;
import org.apache.lucene.index.FloatVectorValues;
import org.apache.lucene.index.IndexFileNames;
import org.apache.lucene.index.SegmentReadState;
import org.apache.lucene.index.VectorEncoding;
import org.apache.lucene.index.VectorSimilarityFunction;
import org.apache.lucene.search.ScoreDoc;
import org.apache.lucene.search.TopDocs;
import org.apache.lucene.search.TotalHits;
import org.apache.lucene.store.ChecksumIndexInput;
import org.apache.lucene.store.DataInput;
import org.apache.lucene.store.IndexInput;
import org.apache.lucene.util.Bits;
import org.apache.lucene.util.IOUtils;
import org.apache.lucene.util.RamUsageEstimator;
import org.apache.lucene.util.hnsw.HnswGraph;
import org.apache.lucene.util.hnsw.HnswGraphSearcher;
import org.apache.lucene.util.hnsw.NeighborQueue;
import org.apache.lucene.util.hnsw.RandomAccessVectorValues;

/**
 * Reads vectors from the index segments along with index data structures supporting KNN search.
 *
 * @lucene.experimental
 */
public final class Lucene91HnswVectorsReader extends KnnVectorsReader {

  private final Map<String, FieldEntry> fields = new HashMap<>();
  private final IndexInput vectorData;
  private final IndexInput vectorIndex;

  Lucene91HnswVectorsReader(SegmentReadState state) throws IOException {
    int versionMeta = readMetadata(state);
    boolean success = false;
    try {
      vectorData =
          openDataInput(
              state,
              versionMeta,
              Lucene91HnswVectorsFormat.VECTOR_DATA_EXTENSION,
              Lucene91HnswVectorsFormat.VECTOR_DATA_CODEC_NAME);
      vectorIndex =
          openDataInput(
              state,
              versionMeta,
              Lucene91HnswVectorsFormat.VECTOR_INDEX_EXTENSION,
              Lucene91HnswVectorsFormat.VECTOR_INDEX_CODEC_NAME);
      success = true;
    } finally {
      if (success == false) {
        IOUtils.closeWhileHandlingException(this);
      }
    }
  }

  private int readMetadata(SegmentReadState state) throws IOException {
    String metaFileName =
        IndexFileNames.segmentFileName(
            state.segmentInfo.name, state.segmentSuffix, Lucene91HnswVectorsFormat.META_EXTENSION);
    int versionMeta = -1;
    try (ChecksumIndexInput meta = state.directory.openChecksumInput(metaFileName)) {
      Throwable priorE = null;
      try {
        versionMeta =
            CodecUtil.checkIndexHeader(
                meta,
                Lucene91HnswVectorsFormat.META_CODEC_NAME,
                Lucene91HnswVectorsFormat.VERSION_START,
                Lucene91HnswVectorsFormat.VERSION_CURRENT,
                state.segmentInfo.getId(),
                state.segmentSuffix);
        readFields(meta, state.fieldInfos);
      } catch (Throwable exception) {
        priorE = exception;
      } finally {
        CodecUtil.checkFooter(meta, priorE);
      }
    }
    return versionMeta;
  }

  private static IndexInput openDataInput(
      SegmentReadState state, int versionMeta, String fileExtension, String codecName)
      throws IOException {
    String fileName =
        IndexFileNames.segmentFileName(state.segmentInfo.name, state.segmentSuffix, fileExtension);
    IndexInput in = state.directory.openInput(fileName, state.context);
    boolean success = false;
    try {
      int versionVectorData =
          CodecUtil.checkIndexHeader(
              in,
              codecName,
              Lucene91HnswVectorsFormat.VERSION_START,
              Lucene91HnswVectorsFormat.VERSION_CURRENT,
              state.segmentInfo.getId(),
              state.segmentSuffix);
      if (versionMeta != versionVectorData) {
        throw new CorruptIndexException(
            "Format versions mismatch: meta="
                + versionMeta
                + ", "
                + codecName
                + "="
                + versionVectorData,
            in);
      }
      CodecUtil.retrieveChecksum(in);
      success = true;
      return in;
    } finally {
      if (success == false) {
        IOUtils.closeWhileHandlingException(in);
      }
    }
  }

  private void readFields(ChecksumIndexInput meta, FieldInfos infos) throws IOException {
    for (int fieldNumber = meta.readInt(); fieldNumber != -1; fieldNumber = meta.readInt()) {
      FieldInfo info = infos.fieldInfo(fieldNumber);
      if (info == null) {
        throw new CorruptIndexException("Invalid field number: " + fieldNumber, meta);
      }
      FieldEntry fieldEntry = readField(meta);
      validateFieldEntry(info, fieldEntry);
      fields.put(info.name, fieldEntry);
    }
  }

  private void validateFieldEntry(FieldInfo info, FieldEntry fieldEntry) {
    int dimension = info.getVectorDimension();
    if (dimension != fieldEntry.dimension) {
      throw new IllegalStateException(
          "Inconsistent vector dimension for field=\""
              + info.name
              + "\"; "
              + dimension
              + " != "
              + fieldEntry.dimension);
    }

    long numBytes = (long) fieldEntry.size() * dimension * Float.BYTES;
    if (numBytes != fieldEntry.vectorDataLength) {
      throw new IllegalStateException(
          "Vector data length "
              + fieldEntry.vectorDataLength
              + " not matching size="
              + fieldEntry.size()
              + " * dim="
              + dimension
              + " * 4 = "
              + numBytes);
    }
  }

  private VectorSimilarityFunction readSimilarityFunction(DataInput input) throws IOException {
    int similarityFunctionId = input.readInt();
    if (similarityFunctionId < 0
        || similarityFunctionId >= VectorSimilarityFunction.values().length) {
      throw new CorruptIndexException(
          "Invalid similarity function id: " + similarityFunctionId, input);
    }
    return VectorSimilarityFunction.values()[similarityFunctionId];
  }

  private FieldEntry readField(DataInput input) throws IOException {
    VectorSimilarityFunction similarityFunction = readSimilarityFunction(input);
    return new FieldEntry(input, similarityFunction);
  }

  @Override
  public long ramBytesUsed() {
    long totalBytes = RamUsageEstimator.shallowSizeOfInstance(Lucene91HnswVectorsFormat.class);
    totalBytes +=
        RamUsageEstimator.sizeOfMap(
            fields, RamUsageEstimator.shallowSizeOfInstance(FieldEntry.class));
    for (FieldEntry entry : fields.values()) {
      totalBytes += RamUsageEstimator.sizeOf(entry.ordToDoc);
    }
    return totalBytes;
  }

  @Override
  public void checkIntegrity() throws IOException {
    CodecUtil.checksumEntireFile(vectorData);
    CodecUtil.checksumEntireFile(vectorIndex);
  }

  @Override
  public FloatVectorValues getFloatVectorValues(String field) throws IOException {
    FieldEntry fieldEntry = fields.get(field);
    return getOffHeapVectorValues(fieldEntry);
  }

  @Override
<<<<<<< HEAD
  public TopDocs search(String field, float[] target, int k, Bits acceptDocs, int visitedLimit, HnswGraphSearcher.Multivalued strategy)
=======
  public ByteVectorValues getByteVectorValues(String field) throws IOException {
    throw new UnsupportedOperationException();
  }

  @Override
  public TopDocs search(String field, float[] target, int k, Bits acceptDocs, int visitedLimit)
>>>>>>> 172dfaf8
      throws IOException {
    FieldEntry fieldEntry = fields.get(field);

    if (fieldEntry.size() == 0) {
      return new TopDocs(new TotalHits(0, TotalHits.Relation.EQUAL_TO), new ScoreDoc[0]);
    }

    // bound k by total number of vectors to prevent oversizing data structures
    k = Math.min(k, fieldEntry.size());
    OffHeapFloatVectorValues vectorValues = getOffHeapVectorValues(fieldEntry);

    NeighborQueue results =
        HnswGraphSearcher.search(
            target,
            k,
            vectorValues,
            VectorEncoding.FLOAT32,
            fieldEntry.similarityFunction,
            getGraph(fieldEntry),
            getAcceptOrds(acceptDocs, fieldEntry),
            visitedLimit);

    int i = 0;
    ScoreDoc[] scoreDocs = new ScoreDoc[Math.min(results.size(), k)];
    while (results.size() > 0) {
      int node = results.topNode();
      float minSimilarity = results.topScore();
      results.pop();
      scoreDocs[scoreDocs.length - ++i] = new ScoreDoc(fieldEntry.ordToDoc(node), minSimilarity);
    }

    TotalHits.Relation relation =
        results.incomplete()
            ? TotalHits.Relation.GREATER_THAN_OR_EQUAL_TO
            : TotalHits.Relation.EQUAL_TO;
    return new TopDocs(new TotalHits(results.visitedCount(), relation), scoreDocs);
  }

  @Override
  public TopDocs search(String field, byte[] target, int k, Bits acceptDocs, int visitedLimit)
      throws IOException {
    throw new UnsupportedOperationException();
  }

  private OffHeapFloatVectorValues getOffHeapVectorValues(FieldEntry fieldEntry)
      throws IOException {
    IndexInput bytesSlice =
        vectorData.slice("vector-data", fieldEntry.vectorDataOffset, fieldEntry.vectorDataLength);
    return new OffHeapFloatVectorValues(
        fieldEntry.dimension, fieldEntry.size(), fieldEntry.ordToDoc, bytesSlice);
  }

  private Bits getAcceptOrds(Bits acceptDocs, FieldEntry fieldEntry) {
    if (fieldEntry.ordToDoc == null) {
      return acceptDocs;
    }
    if (acceptDocs == null) {
      return null;
    }
    return new Bits() {
      @Override
      public boolean get(int index) {
        return acceptDocs.get(fieldEntry.ordToDoc(index));
      }

      @Override
      public int length() {
        return fieldEntry.size;
      }
    };
  }

  private HnswGraph getGraph(FieldEntry entry) throws IOException {
    IndexInput bytesSlice =
        vectorIndex.slice("graph-data", entry.vectorIndexOffset, entry.vectorIndexLength);
    return new OffHeapHnswGraph(entry, bytesSlice);
  }

  @Override
  public void close() throws IOException {
    IOUtils.close(vectorData, vectorIndex);
  }

  private static class FieldEntry {

    final VectorSimilarityFunction similarityFunction;
    final long vectorDataOffset;
    final long vectorDataLength;
    final long vectorIndexOffset;
    final long vectorIndexLength;
    final int maxConn;
    final int numLevels;
    final int dimension;
    private final int size;
    final int[] ordToDoc;
    private final IntUnaryOperator ordToDocOperator;
    final int[][] nodesByLevel;
    // for each level the start offsets in vectorIndex file from where to read neighbours
    final long[] graphOffsetsByLevel;

    FieldEntry(DataInput input, VectorSimilarityFunction similarityFunction) throws IOException {
      this.similarityFunction = similarityFunction;
      vectorDataOffset = input.readVLong();
      vectorDataLength = input.readVLong();
      vectorIndexOffset = input.readVLong();
      vectorIndexLength = input.readVLong();
      dimension = input.readInt();
      size = input.readInt();

      int denseSparseMarker = input.readByte();
      if (denseSparseMarker == -1) {
        ordToDoc = null; // each document has a vector value
      } else {
        assert denseSparseMarker == 0;
        // TODO: Can we read docIDs from disk directly instead of loading giant arrays in memory?
        //  Or possibly switch to something like DirectMonotonicReader if it doesn't slow down
        // searches.

        // as not all docs have vector values, fill a mapping from dense vector ordinals to docIds
        ordToDoc = new int[size];
        for (int i = 0; i < size; i++) {
          int doc = input.readInt();
          ordToDoc[i] = doc;
        }
      }
      ordToDocOperator = ordToDoc == null ? IntUnaryOperator.identity() : (ord) -> ordToDoc[ord];

      // read nodes by level
      maxConn = input.readInt();
      numLevels = input.readInt();
      nodesByLevel = new int[numLevels][];
      for (int level = 0; level < numLevels; level++) {
        int numNodesOnLevel = input.readInt();
        if (level == 0) {
          // we don't store nodes for level 0th, as this level contains all nodes
          assert numNodesOnLevel == size;
          nodesByLevel[0] = null;
        } else {
          nodesByLevel[level] = new int[numNodesOnLevel];
          for (int i = 0; i < numNodesOnLevel; i++) {
            nodesByLevel[level][i] = input.readInt();
          }
        }
      }

      // calculate for each level the start offsets in vectorIndex file from where to read
      // neighbours
      graphOffsetsByLevel = new long[numLevels];
      final long connectionsAndSizeBytes =
          Math.multiplyExact(Math.addExact(1L, maxConn), Integer.BYTES);
      for (int level = 0; level < numLevels; level++) {
        if (level == 0) {
          graphOffsetsByLevel[level] = 0;
        } else {
          int numNodesOnPrevLevel = level == 1 ? size : nodesByLevel[level - 1].length;
          graphOffsetsByLevel[level] =
              Math.addExact(
                  graphOffsetsByLevel[level - 1],
                  Math.multiplyExact(connectionsAndSizeBytes, numNodesOnPrevLevel));
        }
      }
    }

    int size() {
      return size;
    }

    int ordToDoc(int ord) {
      return ordToDocOperator.applyAsInt(ord);
    }
  }

  /** Read the vector values from the index input. This supports both iterated and random access. */
  static class OffHeapFloatVectorValues extends FloatVectorValues
      implements RandomAccessVectorValues<float[]> {

    private final int dimension;
    private final int size;
    private final int[] ordToDoc;
    private final IntUnaryOperator ordToDocOperator;
    private final IndexInput dataIn;
    private final int byteSize;
    private final float[] value;

    private int ord = -1;
    private int doc = -1;

    OffHeapFloatVectorValues(int dimension, int size, int[] ordToDoc, IndexInput dataIn) {
      this.dimension = dimension;
      this.size = size;
      this.ordToDoc = ordToDoc;
      ordToDocOperator = ordToDoc == null ? IntUnaryOperator.identity() : (ord) -> ordToDoc[ord];
      this.dataIn = dataIn;
      byteSize = Float.BYTES * dimension;
      value = new float[dimension];
    }

    @Override
    public int dimension() {
      return dimension;
    }

    @Override
    public int size() {
      return size;
    }

    @Override
    public float[] vectorValue() throws IOException {
      dataIn.seek((long) ord * byteSize);
      dataIn.readFloats(value, 0, value.length);
      return value;
    }

    @Override
    public int docID() {
      return doc;
    }

    @Override
    public int nextDoc() {
      if (++ord >= size) {
        doc = NO_MORE_DOCS;
      } else {
        doc = ordToDocOperator.applyAsInt(ord);
      }
      return doc;
    }

    @Override
    public int advance(int target) {
      assert docID() < target;

      if (ordToDoc == null) {
        ord = target;
      } else {
        ord = Arrays.binarySearch(ordToDoc, ord + 1, ordToDoc.length, target);
        if (ord < 0) {
          ord = -(ord + 1);
        }
      }

      if (ord < size) {
        doc = ordToDocOperator.applyAsInt(ord);
      } else {
        doc = NO_MORE_DOCS;
      }
      return doc;
    }

    @Override
    public RandomAccessVectorValues<float[]> copy() {
      return new OffHeapFloatVectorValues(dimension, size, ordToDoc, dataIn.clone());
    }

    @Override
    public float[] vectorValue(int targetOrd) throws IOException {
      dataIn.seek((long) targetOrd * byteSize);
      dataIn.readFloats(value, 0, value.length);
      return value;
    }
  }

  /** Read the nearest-neighbors graph from the index input */
  private static final class OffHeapHnswGraph extends HnswGraph {

    final IndexInput dataIn;
    final int[][] nodesByLevel;
    final long[] graphOffsetsByLevel;
    final int numLevels;
    final int entryNode;
    final int size;
    final long bytesForConns;

    int arcCount;
    int arcUpTo;
    int arc;

    OffHeapHnswGraph(FieldEntry entry, IndexInput dataIn) {
      this.dataIn = dataIn;
      this.nodesByLevel = entry.nodesByLevel;
      this.numLevels = entry.numLevels;
      this.entryNode = numLevels > 1 ? nodesByLevel[numLevels - 1][0] : 0;
      this.size = entry.size();
      this.graphOffsetsByLevel = entry.graphOffsetsByLevel;
      this.bytesForConns = Math.multiplyExact(Math.addExact(entry.maxConn, 1L), Integer.BYTES);
    }

    @Override
    public void seek(int level, int targetOrd) throws IOException {
      int targetIndex =
          level == 0
              ? targetOrd
              : Arrays.binarySearch(nodesByLevel[level], 0, nodesByLevel[level].length, targetOrd);
      assert targetIndex >= 0;
      long graphDataOffset = graphOffsetsByLevel[level] + targetIndex * bytesForConns;
      // unsafe; no bounds checking
      dataIn.seek(graphDataOffset);
      arcCount = dataIn.readInt();
      arc = -1;
      arcUpTo = 0;
    }

    @Override
    public int size() {
      return size;
    }

    @Override
    public int nextNeighbor() throws IOException {
      if (arcUpTo >= arcCount) {
        return NO_MORE_DOCS;
      }
      ++arcUpTo;
      arc = dataIn.readInt();
      return arc;
    }

    @Override
    public int numLevels() {
      return numLevels;
    }

    @Override
    public int entryNode() {
      return entryNode;
    }

    @Override
    public NodesIterator getNodesOnLevel(int level) {
      if (level == 0) {
        return new ArrayNodesIterator(size());
      } else {
        return new ArrayNodesIterator(nodesByLevel[level], nodesByLevel[level].length);
      }
    }
  }
}<|MERGE_RESOLUTION|>--- conflicted
+++ resolved
@@ -224,16 +224,12 @@
   }
 
   @Override
-<<<<<<< HEAD
-  public TopDocs search(String field, float[] target, int k, Bits acceptDocs, int visitedLimit, HnswGraphSearcher.Multivalued strategy)
-=======
   public ByteVectorValues getByteVectorValues(String field) throws IOException {
     throw new UnsupportedOperationException();
   }
 
   @Override
-  public TopDocs search(String field, float[] target, int k, Bits acceptDocs, int visitedLimit)
->>>>>>> 172dfaf8
+  public TopDocs search(String field, float[] target, int k, Bits acceptDocs, int visitedLimit, HnswGraphSearcher.Multivalued strategy)
       throws IOException {
     FieldEntry fieldEntry = fields.get(field);
 
