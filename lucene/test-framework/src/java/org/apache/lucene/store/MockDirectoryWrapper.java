/*
 * Licensed to the Apache Software Foundation (ASF) under one or more
 * contributor license agreements.  See the NOTICE file distributed with
 * this work for additional information regarding copyright ownership.
 * The ASF licenses this file to You under the Apache License, Version 2.0
 * (the "License"); you may not use this file except in compliance with
 * the License.  You may obtain a copy of the License at
 *
 *     http://www.apache.org/licenses/LICENSE-2.0
 *
 * Unless required by applicable law or agreed to in writing, software
 * distributed under the License is distributed on an "AS IS" BASIS,
 * WITHOUT WARRANTIES OR CONDITIONS OF ANY KIND, either express or implied.
 * See the License for the specific language governing permissions and
 * limitations under the License.
 */
package org.apache.lucene.store;

import java.io.Closeable;
import java.io.FileNotFoundException;
import java.io.IOException;
import java.nio.file.FileSystem;
import java.nio.file.NoSuchFileException;
import java.util.ArrayList;
import java.util.Arrays;
import java.util.Collection;
import java.util.Collections;
import java.util.HashMap;
import java.util.HashSet;
import java.util.IdentityHashMap;
import java.util.Iterator;
import java.util.List;
import java.util.Locale;
import java.util.Map;
import java.util.Random;
import java.util.Set;
import java.util.TreeSet;
import java.util.concurrent.ConcurrentHashMap;
import java.util.concurrent.ConcurrentMap;
import java.util.concurrent.atomic.AtomicInteger;
import java.util.regex.Matcher;

import org.apache.lucene.index.DirectoryReader;
import org.apache.lucene.index.IndexFileNames;
import org.apache.lucene.index.IndexWriter;
import org.apache.lucene.index.IndexWriterConfig;
import org.apache.lucene.index.NoDeletionPolicy;
import org.apache.lucene.mockfile.FilterFileSystem;
import org.apache.lucene.mockfile.VirusCheckingFS;
import org.apache.lucene.util.IOUtils;
import org.apache.lucene.util.LuceneTestCase;
import org.apache.lucene.util.TestUtil;
import org.apache.lucene.util.ThrottledIndexOutput;

/**
 * This is a Directory Wrapper that adds methods
 * intended to be used only by unit tests.
 * It also adds a number of features useful for testing:
 * <ul>
 *   <li> Instances created by {@link LuceneTestCase#newDirectory()} are tracked 
 *        to ensure they are closed by the test.
 *   <li> When a MockDirectoryWrapper is closed, it will throw an exception if 
 *        it has any open files against it (with a stacktrace indicating where 
 *        they were opened from).
 *   <li> When a MockDirectoryWrapper is closed, it runs CheckIndex to test if
 *        the index was corrupted.
 *   <li> MockDirectoryWrapper simulates some "features" of Windows, such as
 *        refusing to write/delete to open files.
 * </ul>
 */
public class MockDirectoryWrapper extends BaseDirectoryWrapper {
  long maxSize;

  // Max actual bytes used. This is set by MockRAMOutputStream:
  long maxUsedSize;
  double randomIOExceptionRate;
  double randomIOExceptionRateOnOpen;
  Random randomState;
  boolean assertNoDeleteOpenFile = false;
  boolean preventDoubleWrite = true;
  boolean trackDiskUsage = false;
  boolean useSlowOpenClosers = LuceneTestCase.TEST_NIGHTLY;
  boolean allowRandomFileNotFoundException = true;
  boolean allowReadingFilesStillOpenForWrite = false;
  private Set<String> unSyncedFiles;
  private Set<String> createdFiles;
  private Set<String> openFilesForWrite = new HashSet<>();
  ConcurrentMap<String,RuntimeException> openLocks = new ConcurrentHashMap<>();
  volatile boolean crashed;
  private ThrottledIndexOutput throttledOutput;
  private Throttling throttling = LuceneTestCase.TEST_NIGHTLY ? Throttling.SOMETIMES : Throttling.NEVER;

  final AtomicInteger inputCloneCount = new AtomicInteger();

  // use this for tracking files for crash.
  // additionally: provides debugging information in case you leave one open
  private Map<Closeable,Exception> openFileHandles = Collections.synchronizedMap(new IdentityHashMap<Closeable,Exception>());

  // NOTE: we cannot initialize the Map here due to the
  // order in which our constructor actually does this
  // member initialization vs when it calls super.  It seems
  // like super is called, then our members are initialized:
  private Map<String,Integer> openFiles;

  // Only tracked if noDeleteOpenFile is true: if an attempt
  // is made to delete an open file, we enroll it here.
  private Set<String> openFilesDeleted;
  
  private synchronized void init() {
    if (openFiles == null) {
      openFiles = new HashMap<>();
      openFilesDeleted = new HashSet<>();
    }

    if (createdFiles == null)
      createdFiles = new HashSet<>();
    if (unSyncedFiles == null)
      unSyncedFiles = new HashSet<>();
  }

  public MockDirectoryWrapper(Random random, Directory delegate) {
    super(delegate);
    // must make a private random since our methods are
    // called from different threads; else test failures may
    // not be reproducible from the original seed
    this.randomState = new Random(random.nextInt());
    this.throttledOutput = new ThrottledIndexOutput(ThrottledIndexOutput
        .mBitsToBytes(40 + randomState.nextInt(10)), 1 + randomState.nextInt(5), null);
    init();
  }

  public int getInputCloneCount() {
    return inputCloneCount.get();
  }
  
  boolean verboseClone;
  
  /** 
   * If set to true, we print a fake exception
   * with filename and stacktrace on every indexinput clone()
   */
  public void setVerboseClone(boolean v) {
    verboseClone = v;
  }

  public void setTrackDiskUsage(boolean v) {
    trackDiskUsage = v;
  }

  /** If set to true, we throw an IOException if the same
   *  file is opened by createOutput, ever. */
  public void setPreventDoubleWrite(boolean value) {
    preventDoubleWrite = value;
  }

  /** If set to true (the default), when we throw random
   *  IOException on openInput or createOutput, we may
   *  sometimes throw FileNotFoundException or
   *  NoSuchFileException. */
  public void setAllowRandomFileNotFoundException(boolean value) {
    allowRandomFileNotFoundException = value;
  }
  
  /** If set to true, you can open an inputstream on a file
   *  that is still open for writes. */
  public void setAllowReadingFilesStillOpenForWrite(boolean value) {
    allowReadingFilesStillOpenForWrite = value;
  }
  
  /**
   * Enum for controlling hard disk throttling.
   * Set via {@link MockDirectoryWrapper #setThrottling(Throttling)}
   * <p>
   * WARNING: can make tests very slow.
   */
  public static enum Throttling {
    /** always emulate a slow hard disk. could be very slow! */
    ALWAYS,
    /** sometimes (0.5% of the time) emulate a slow hard disk. */
    SOMETIMES,
    /** never throttle output */
    NEVER
  }
  
  public void setThrottling(Throttling throttling) {
    this.throttling = throttling;
  }
  
  /** 
   * Add a rare small sleep to catch race conditions in open/close
   * <p>
   * You can enable this if you need it.
   */
  public void setUseSlowOpenClosers(boolean v) {
    useSlowOpenClosers = v;
  }

  @Override
  public synchronized void sync(Collection<String> names) throws IOException {
    maybeYield();
    maybeThrowDeterministicException();
    if (crashed) {
      throw new IOException("cannot sync after crash");
    }
    // always pass thru fsync, directories rely on this.
    // 90% of time, we use DisableFsyncFS which omits the real calls.
    for (String name : names) {
      // randomly fail with IOE on any file
      maybeThrowIOException(name);
      in.sync(Collections.singleton(name));
      unSyncedFiles.remove(name);
    }
  }

  @Override
  public synchronized void renameFile(String source, String dest) throws IOException {
    maybeYield();
    maybeThrowDeterministicException();

    if (crashed) {
      throw new IOException("cannot rename after crash");
    }
    
<<<<<<< HEAD
    if (openFiles.containsKey(source)) {
      if (assertNoDeleteOpenFile) {
        throw (AssertionError) fillOpenTrace(new AssertionError("MockDirectoryWrapper: source file \"" + source + "\" is still open: cannot rename"), source, true);
      } else if (noDeleteOpenFile) {
        throw (IOException) fillOpenTrace(new IOException("MockDirectoryWrapper: source file \"" + source + "\" is still open: cannot rename"), source, true);
      }
=======
    if (assertNoDeleteOpenFile && openFiles.containsKey(source)) {
      throw (AssertionError) fillOpenTrace(new AssertionError("MockDirectoryWrapper: file \"" + source + "\" is still open: cannot rename"), source, true);
>>>>>>> 8e784699
    }

    if (openFiles.containsKey(dest)) {
      if (assertNoDeleteOpenFile) {
        throw (AssertionError) fillOpenTrace(new AssertionError("MockDirectoryWrapper: dest file \"" + dest + "\" is still open: cannot rename"), dest, true);
      } else if (noDeleteOpenFile) {
        throw (IOException) fillOpenTrace(new IOException("MockDirectoryWrapper: dest file \"" + dest + "\" is still open: cannot rename"), dest, true);
      }
    }

    if (createdFiles.contains(dest)) {
      throw new IOException("MockDirectoryWrapper: dest file \"" + dest + "\" already exists: cannot rename");
    }

    boolean success = false;
    try {
      in.renameFile(source, dest);
      success = true;
    } finally {
      if (success) {
        // we don't do this stuff with lucene's commit, but it's just for completeness
        if (unSyncedFiles.contains(source)) {
          unSyncedFiles.remove(source);
          unSyncedFiles.add(dest);
        }
        openFilesDeleted.remove(source);
        triedToDelete.remove(dest);
        createdFiles.add(dest);
      }
    }
  }

  public synchronized final long sizeInBytes() throws IOException {
    if (in instanceof RAMDirectory)
      return ((RAMDirectory) in).ramBytesUsed();
    else {
      // hack
      long size = 0;
      for (String file : in.listAll()) {
        // hack 2: see TODO in ExtrasFS (ideally it would always return 0 byte
        // size for extras it creates, even though the size of non-regular files is not defined)
        if (!file.startsWith("extra")) {
          size += in.fileLength(file);
        }
      }
      return size;
    }
  }

<<<<<<< HEAD
  public synchronized void corruptUnknownFiles() throws IOException {

    System.out.println("MDW: corrupt unknown files");
    Set<String> knownFiles = new HashSet<>();
    for(String fileName : listAll()) {
      if (fileName.startsWith(IndexFileNames.SEGMENTS)) {
        System.out.println("MDW: read " + fileName + " to gather files it references");
        knownFiles.addAll(SegmentInfos.readCommit(this, fileName).files(true));
      }
    }

    Set<String> toCorrupt = new HashSet<>();
    Matcher m = IndexFileNames.CODEC_FILE_PATTERN.matcher("");
    for(String fileName : listAll()) {
      m.reset(fileName);
      if (knownFiles.contains(fileName) == false &&
          fileName.endsWith("write.lock") == false &&
          (m.matches() || fileName.startsWith(IndexFileNames.PENDING_SEGMENTS))) {
        toCorrupt.add(fileName);
      }
    }

    corruptFiles(toCorrupt);
  }

  public synchronized void corruptFiles(Collection<String> files) {
    // Must make a copy because we change the incoming unsyncedFiles
    // when we create temp files, delete, etc., below:
    for(String name : new ArrayList<>(files)) {
      int damage = randomState.nextInt(6);
=======
  /** Simulates a crash of OS or machine by overwriting
   *  unsynced files. */
  public synchronized void crash() throws IOException {
    openFiles = new HashMap<>();
    openFilesForWrite = new HashSet<>();
    openFilesDeleted = new HashSet<>();
    Iterator<String> it = unSyncedFiles.iterator();
    unSyncedFiles = new HashSet<>();
    // first force-close all files, so we can corrupt on windows etc.
    // clone the file map, as these guys want to remove themselves on close.
    Map<Closeable,Exception> m = new IdentityHashMap<>(openFileHandles);
    for (Closeable f : m.keySet()) {
      try {
        f.close();
      } catch (Exception ignored) {}
    }

    // Maybe disable virus checker so it doesn't interfere with our efforts to corrupt files below:
    boolean virusCheckerWasEnabled = TestUtil.disableVirusChecker(in);

    while(it.hasNext()) {
      String name = it.next();
      int damage = randomState.nextInt(5);
>>>>>>> 8e784699
      String action = null;

      switch(damage) {

      case 0:
        action = "deleted";
<<<<<<< HEAD
        try {
          deleteFile(name, true);
        } catch (IOException ioe) {
          // ignore
        }
        break;

      case 1:
=======
        deleteFile(name);
      } else if (damage == 1) {
>>>>>>> 8e784699
        action = "zeroed";
        // Zero out file entirely
        long length;
        try {
          length = fileLength(name);
        } catch (IOException ioe) {
          // Ignore
          continue;
        }
        byte[] zeroes = new byte[256];
        long upto = 0;
        try (IndexOutput out = in.createOutput(name, LuceneTestCase.newIOContext(randomState))) {
          while(upto < length) {
            final int limit = (int) Math.min(length-upto, zeroes.length);
            out.writeBytes(zeroes, 0, limit);
            upto += limit;
          }
        } catch (IOException ioe) {
          // ignore
        }
        break;

      case 2:
        {
          action = "partially truncated";
          // Partially Truncate the file:

          // First, make temp file and copy only half this
          // file over:
          String tempFileName = null;
          try (IndexOutput tempOut = in.createTempOutput("name", "mdw_corrupt", LuceneTestCase.newIOContext(randomState));
               IndexInput ii = in.openInput(name, LuceneTestCase.newIOContext(randomState))) {
              tempFileName = tempOut.getName();
              tempOut.copyBytes(ii, ii.length()/2);
            } catch (IOException ioe) {
            // ignore
          }

          try {
            // Delete original and copy bytes back:
            deleteFile(name, true);
          } catch (IOException ioe) {
            // ignore
          }

          try (IndexOutput out = in.createOutput(name, LuceneTestCase.newIOContext(randomState));
               IndexInput ii = in.openInput(tempFileName, LuceneTestCase.newIOContext(randomState))) {
              out.copyBytes(ii, ii.length());
            } catch (IOException ioe) {
            // ignore
          }
          try {
            deleteFile(tempFileName, true);
          } catch (IOException ioe) {
            // ignore
          }
        }
<<<<<<< HEAD
        break;
      
      case 3:
=======
        final IndexOutput tempOut = in.createOutput(tempFileName, LuceneTestCase.newIOContext(randomState));
        IndexInput ii = in.openInput(name, LuceneTestCase.newIOContext(randomState));
        tempOut.copyBytes(ii, ii.length()/2);
        tempOut.close();
        ii.close();

        // Delete original and copy bytes back:
        deleteFile(name);
        
        try(IndexOutput out = in.createOutput(name, LuceneTestCase.newIOContext(randomState))) {
          ii = in.openInput(tempFileName, LuceneTestCase.newIOContext(randomState));
          out.copyBytes(ii, ii.length());
          ii.close();
        }
        deleteFile(tempFileName);
      } else if (damage == 3) {
>>>>>>> 8e784699
        // The file survived intact:
        action = "didn't change";
        break;

      case 4:
        // Corrupt one bit randomly in the file:

        {

          String tempFileName = null;
          try (IndexOutput tempOut = in.createTempOutput("name", "mdw_corrupt", LuceneTestCase.newIOContext(randomState));
               IndexInput ii = in.openInput(name, LuceneTestCase.newIOContext(randomState))) {
              tempFileName = tempOut.getName();
              if (ii.length() > 0) {
                // Copy first part unchanged:
                long byteToCorrupt = (long) (randomState.nextDouble() * ii.length());
                if (byteToCorrupt > 0) {
                  tempOut.copyBytes(ii, byteToCorrupt);
                }

                // Randomly flip one bit from this byte:
                byte b = ii.readByte();
                int bitToFlip = randomState.nextInt(8);
                b = (byte) (b ^ (1 << bitToFlip));
                tempOut.writeByte(b);

                action = "flip bit " + bitToFlip + " of byte " + byteToCorrupt + " out of " + ii.length() + " bytes";

                // Copy last part unchanged:
                long bytesLeft = ii.length() - byteToCorrupt - 1;
                if (bytesLeft > 0) {
                  tempOut.copyBytes(ii, bytesLeft);
                }
              } else {
                action = "didn't change";
              }
            } catch (IOException ioe) {
            // ignore
          }

          try {
            // Delete original and copy bytes back:
            deleteFile(name, true);
          } catch (IOException ioe) {
            // ignore
          }

          try (IndexOutput out = in.createOutput(name, LuceneTestCase.newIOContext(randomState));
               IndexInput ii = in.openInput(tempFileName, LuceneTestCase.newIOContext(randomState))) {
              out.copyBytes(ii, ii.length());
            } catch (IOException ioe) {
            // ignore
          }
          try {
            deleteFile(tempFileName, true);
          } catch (IOException ioe) {
            // ignore
          }
        }
        break;
        
      case 5:
        action = "fully truncated";
        // Totally truncate the file to zero bytes
<<<<<<< HEAD
        try {
          deleteFile(name, true);
        } catch (IOException ioe) {
          // ignore
        }

        try (IndexOutput out = in.createOutput(name, LuceneTestCase.newIOContext(randomState))) {
        } catch (IOException ioe) {
          // ignore
        }
        break;

      default:
        throw new AssertionError();
=======
        deleteFile(name);
        try (IndexOutput out = in.createOutput(name, LuceneTestCase.newIOContext(randomState))) {
        }
      }
      // Re-enable
      if (virusCheckerWasEnabled) {
        TestUtil.enableVirusChecker(in);
>>>>>>> 8e784699
      }

      if (true || LuceneTestCase.VERBOSE) {
        System.out.println("MockDirectoryWrapper: " + action + " unsynced file: " + name);
      }
    }
    crashed = true;
  }

  /** Simulates a crash of OS or machine by overwriting
   *  unsynced files. */
  public synchronized void crash() {
    crashed = true;
    openFiles = new HashMap<>();
    openFilesForWrite = new HashSet<>();
    openFilesDeleted = new HashSet<>();
    // first force-close all files, so we can corrupt on windows etc.
    // clone the file map, as these guys want to remove themselves on close.
    Map<Closeable,Exception> m = new IdentityHashMap<>(openFileHandles);
    for (Closeable f : m.keySet()) {
      try {
        f.close();
      } catch (Exception ignored) {}
    }
    corruptFiles(unSyncedFiles);
    unSyncedFiles = new HashSet<>();
  }

  public synchronized void clearCrash() {
    crashed = false;
    openLocks.clear();
  }

  public void setMaxSizeInBytes(long maxSize) {
    this.maxSize = maxSize;
  }
  public long getMaxSizeInBytes() {
    return this.maxSize;
  }

  /**
   * Returns the peek actual storage used (bytes) in this
   * directory.
   */
  public long getMaxUsedSizeInBytes() {
    return this.maxUsedSize;
  }
  public void resetMaxUsedSizeInBytes() throws IOException {
    this.maxUsedSize = getRecomputedActualSizeInBytes();
  }

  /**
   * Trip a test assert if there is an attempt
   * to delete an open file.
  */
  public void setAssertNoDeleteOpenFile(boolean value) {
    this.assertNoDeleteOpenFile = value;
  }
  
  public boolean getAssertNoDeleteOpenFile() {
    return assertNoDeleteOpenFile;
  }

  /**
   * If 0.0, no exceptions will be thrown.  Else this should
   * be a double 0.0 - 1.0.  We will randomly throw an
   * IOException on the first write to an OutputStream based
   * on this probability.
   */
  public void setRandomIOExceptionRate(double rate) {
    randomIOExceptionRate = rate;
  }
  
  public double getRandomIOExceptionRate() {
    return randomIOExceptionRate;
  }

  /**
   * If 0.0, no exceptions will be thrown during openInput
   * and createOutput.  Else this should
   * be a double 0.0 - 1.0 and we will randomly throw an
   * IOException in openInput and createOutput with
   * this probability.
   */
  public void setRandomIOExceptionRateOnOpen(double rate) {
    randomIOExceptionRateOnOpen = rate;
  }
  
  public double getRandomIOExceptionRateOnOpen() {
    return randomIOExceptionRateOnOpen;
  }

  void maybeThrowIOException(String message) throws IOException {
    if (randomState.nextDouble() < randomIOExceptionRate) {
      IOException ioe = new IOException("a random IOException" + (message == null ? "" : " (" + message + ")"));
      if (LuceneTestCase.VERBOSE) {
        System.out.println(Thread.currentThread().getName() + ": MockDirectoryWrapper: now throw random exception" + (message == null ? "" : " (" + message + ")"));
        ioe.printStackTrace(System.out);
      }
      throw ioe;
    }
  }

  void maybeThrowIOExceptionOnOpen(String name) throws IOException {
    if (randomState.nextDouble() < randomIOExceptionRateOnOpen) {
      if (LuceneTestCase.VERBOSE) {
        System.out.println(Thread.currentThread().getName() + ": MockDirectoryWrapper: now throw random exception during open file=" + name);
        new Throwable().printStackTrace(System.out);
      }
      if (allowRandomFileNotFoundException == false || randomState.nextBoolean()) {
        throw new IOException("a random IOException (" + name + ")");
      } else {
        throw randomState.nextBoolean() ? new FileNotFoundException("a random IOException (" + name + ")") : new NoSuchFileException("a random IOException (" + name + ")");
      }
    }
  }
  
  /** returns current open file handle count */
  public synchronized long getFileHandleCount() {
    return openFileHandles.size();
  }

  @Override
  public synchronized void deleteFile(String name) throws IOException {
    maybeYield();

    maybeThrowDeterministicException();

    if (crashed) {
      throw new IOException("cannot delete after crash");
    }

    if (openFiles.containsKey(name)) {
      openFilesDeleted.add(name);
      if (assertNoDeleteOpenFile) {
        throw (IOException) fillOpenTrace(new IOException("MockDirectoryWrapper: file \"" + name + "\" is still open: cannot delete"), name, true);
      }
    } else {
      openFilesDeleted.remove(name);
    }

    unSyncedFiles.remove(name);
    in.deleteFile(name);
  }

  // sets the cause of the incoming ioe to be the stack
  // trace when the offending file name was opened
  private synchronized Throwable fillOpenTrace(Throwable t, String name, boolean input) {
    for(Map.Entry<Closeable,Exception> ent : openFileHandles.entrySet()) {
      if (input && ent.getKey() instanceof MockIndexInputWrapper && ((MockIndexInputWrapper) ent.getKey()).name.equals(name)) {
        t.initCause(ent.getValue());
        break;
      } else if (!input && ent.getKey() instanceof MockIndexOutputWrapper && ((MockIndexOutputWrapper) ent.getKey()).name.equals(name)) {
        t.initCause(ent.getValue());
        break;
      }
    }
    return t;
  }

  private void maybeYield() {
    if (randomState.nextBoolean()) {
      Thread.yield();
    }
  }

<<<<<<< HEAD
  private synchronized void deleteFile(String name, boolean forced) throws IOException {
    maybeYield();

    maybeThrowDeterministicException();

    if (crashed && !forced)
      throw new IOException("cannot delete after crash");

    if (unSyncedFiles.contains(name))
      unSyncedFiles.remove(name);
    if (!forced && (noDeleteOpenFile || assertNoDeleteOpenFile)) {
      if (openFiles.containsKey(name)) {
        openFilesDeleted.add(name);

        if (!assertNoDeleteOpenFile) {
          throw (IOException) fillOpenTrace(new IOException("MockDirectoryWrapper: file \"" + name + "\" is still open: cannot delete"), name, true);
        } else {
          throw (AssertionError) fillOpenTrace(new AssertionError("MockDirectoryWrapper: file \"" + name + "\" is still open: cannot delete"), name, true);
        }
      } else {
        openFilesDeleted.remove(name);
      }
    }
    if (!forced && enableVirusScanner && (randomState.nextInt(4) == 0)) {
      triedToDelete.add(name);
      if (LuceneTestCase.VERBOSE) {
        System.out.println(Thread.currentThread().getName() + ": MDW: now refuse to delete file: " + name + " this=" + this);
      }
      throw new IOException("cannot delete file: " + name + ", a virus scanner has it open (exists?=" + LuceneTestCase.slowFileExists(in, name));
    }
    triedToDelete.remove(name);
    in.deleteFile(name);
  }

  /** Returns true if {@link #deleteFile} was called with this
   *  fileName, but the virus checker prevented the deletion. */
  public boolean didTryToDelete(String fileName) {
    return triedToDelete.contains(fileName);
  }

=======
>>>>>>> 8e784699
  public synchronized Set<String> getOpenDeletedFiles() {
    return new HashSet<>(openFilesDeleted);
  }

  private boolean failOnCreateOutput = true;

  public void setFailOnCreateOutput(boolean v) {
    failOnCreateOutput = v;
  }
  
  @Override
  public synchronized IndexOutput createOutput(String name, IOContext context) throws IOException {
    maybeThrowDeterministicException();
    maybeThrowIOExceptionOnOpen(name);
    maybeYield();
    if (failOnCreateOutput) {
      maybeThrowDeterministicException();
    }
    if (crashed) {
      throw new IOException("cannot createOutput after crash");
    }
    init();
    synchronized(this) {
      if (preventDoubleWrite && createdFiles.contains(name) && !name.equals("segments.gen")) {
        throw new IOException("file \"" + name + "\" was already written to");
      }
    }
    if (assertNoDeleteOpenFile && openFiles.containsKey(name)) {
      throw new AssertionError("MockDirectoryWrapper: file \"" + name + "\" is still open: cannot overwrite");
    }
    
    unSyncedFiles.add(name);
    createdFiles.add(name);
    triedToDelete.remove(name);
    
    if (in instanceof RAMDirectory) {
      RAMDirectory ramdir = (RAMDirectory) in;
      RAMFile file = new RAMFile(ramdir);
      RAMFile existing = ramdir.fileMap.get(name);
    
      // Enforce write once:
      if (existing!=null && !name.equals("segments.gen") && preventDoubleWrite) {
        throw new IOException("file " + name + " already exists");
      } else {
        if (existing!=null) {
          ramdir.sizeInBytes.getAndAdd(-existing.sizeInBytes);
          existing.directory = null;
        }
        ramdir.fileMap.put(name, file);
      }
    }
    //System.out.println(Thread.currentThread().getName() + ": MDW: create " + name);
    IndexOutput delegateOutput = in.createOutput(name, LuceneTestCase.newIOContext(randomState, context));
    final IndexOutput io = new MockIndexOutputWrapper(this, delegateOutput, name);
    addFileHandle(io, name, Handle.Output);
    openFilesForWrite.add(name);
    
    // throttling REALLY slows down tests, so don't do it very often for SOMETIMES.
    if (throttling == Throttling.ALWAYS || 
        (throttling == Throttling.SOMETIMES && randomState.nextInt(200) == 0)) {
      if (LuceneTestCase.VERBOSE) {
        System.out.println("MockDirectoryWrapper: throttling indexOutput (" + name + ")");
      }
      return throttledOutput.newFromDelegate(io);
    } else {
      return io;
    }
  }
  
  @Override
  public synchronized IndexOutput createTempOutput(String prefix, String suffix, IOContext context) throws IOException {
    maybeThrowDeterministicException();
    maybeThrowIOExceptionOnOpen("temp: prefix=" + prefix + " suffix=" + suffix);
    maybeYield();
    if (failOnCreateOutput) {
      maybeThrowDeterministicException();
    }
    if (crashed) {
      throw new IOException("cannot createTempOutput after crash");
    }
    init();
    
    IndexOutput delegateOutput = in.createTempOutput(prefix, suffix, LuceneTestCase.newIOContext(randomState, context));
    String name = delegateOutput.getName();
    if (name.toLowerCase(Locale.ROOT).endsWith(".tmp") == false) {
      throw new IllegalStateException("wrapped directory failed to use .tmp extension: got: " + name);
    }

    unSyncedFiles.add(name);
    createdFiles.add(name);
    final IndexOutput io = new MockIndexOutputWrapper(this, delegateOutput, name);
    addFileHandle(io, name, Handle.Output);
    openFilesForWrite.add(name);
    
    // throttling REALLY slows down tests, so don't do it very often for SOMETIMES.
    if (throttling == Throttling.ALWAYS || 
        (throttling == Throttling.SOMETIMES && randomState.nextInt(200) == 0)) {
      if (LuceneTestCase.VERBOSE) {
        System.out.println("MockDirectoryWrapper: throttling indexOutput (" + name + ")");
      }
      return throttledOutput.newFromDelegate(io);
    } else {
      return io;
    }
  }

  private static enum Handle {
    Input, Output, Slice
  }

  synchronized void addFileHandle(Closeable c, String name, Handle handle) {
    Integer v = openFiles.get(name);
    if (v != null) {
      v = Integer.valueOf(v.intValue()+1);
      openFiles.put(name, v);
    } else {
      openFiles.put(name, Integer.valueOf(1));
    }
    
    openFileHandles.put(c, new RuntimeException("unclosed Index" + handle.name() + ": " + name));
  }

  private boolean failOnOpenInput = true;

  public void setFailOnOpenInput(boolean v) {
    failOnOpenInput = v;
  }

  @Override
  public synchronized IndexInput openInput(String name, IOContext context) throws IOException {
    maybeThrowDeterministicException();
    maybeThrowIOExceptionOnOpen(name);
    maybeYield();
    if (failOnOpenInput) {
      maybeThrowDeterministicException();
    }
    if (!LuceneTestCase.slowFileExists(in, name)) {
      throw randomState.nextBoolean() ? new FileNotFoundException(name + " in dir=" + in) : new NoSuchFileException(name + " in dir=" + in);
    }

    // cannot open a file for input if it's still open for
    // output, except for segments.gen and segments_N
    if (!allowReadingFilesStillOpenForWrite && openFilesForWrite.contains(name) && !name.startsWith("segments")) {
      throw (IOException) fillOpenTrace(new IOException("MockDirectoryWrapper: file \"" + name + "\" is still open for writing"), name, false);
    }

    IndexInput delegateInput = in.openInput(name, LuceneTestCase.newIOContext(randomState, context));

    final IndexInput ii;
    int randomInt = randomState.nextInt(500);
    if (useSlowOpenClosers && randomInt == 0) {
      if (LuceneTestCase.VERBOSE) {
        System.out.println("MockDirectoryWrapper: using SlowClosingMockIndexInputWrapper for file " + name);
      }
      ii = new SlowClosingMockIndexInputWrapper(this, name, delegateInput);
    } else if (useSlowOpenClosers && randomInt  == 1) { 
      if (LuceneTestCase.VERBOSE) {
        System.out.println("MockDirectoryWrapper: using SlowOpeningMockIndexInputWrapper for file " + name);
      }
      ii = new SlowOpeningMockIndexInputWrapper(this, name, delegateInput);
    } else {
      ii = new MockIndexInputWrapper(this, name, delegateInput);
    }
    addFileHandle(ii, name, Handle.Input);
    return ii;
  }
  
  /** Provided for testing purposes.  Use sizeInBytes() instead. */
  public synchronized final long getRecomputedSizeInBytes() throws IOException {
    if (!(in instanceof RAMDirectory))
      return sizeInBytes();
    long size = 0;
    for(final RAMFile file: ((RAMDirectory)in).fileMap.values()) {
      size += file.ramBytesUsed();
    }
    return size;
  }

  /** Like getRecomputedSizeInBytes(), but, uses actual file
   * lengths rather than buffer allocations (which are
   * quantized up to nearest
   * RAMOutputStream.BUFFER_SIZE (now 1024) bytes.
   */

  public final synchronized long getRecomputedActualSizeInBytes() throws IOException {
    if (!(in instanceof RAMDirectory))
      return sizeInBytes();
    long size = 0;
    for (final RAMFile file : ((RAMDirectory)in).fileMap.values())
      size += file.length;
    return size;
  }

  // NOTE: This is off by default; see LUCENE-5574
  private boolean assertNoUnreferencedFilesOnClose;

  public void setAssertNoUnrefencedFilesOnClose(boolean v) {
    assertNoUnreferencedFilesOnClose = v;
  }

  @Override
  public synchronized void close() throws IOException {
    if (isOpen) {
      isOpen = false;
    } else {
      in.close(); // but call it again on our wrapped dir
      return;
    }

    boolean success = false;
    try {
      // files that we tried to delete, but couldn't because readers were open.
      // all that matters is that we tried! (they will eventually go away)
      //   still open when we tried to delete
      maybeYield();
      if (openFiles == null) {
        openFiles = new HashMap<>();
        openFilesDeleted = new HashSet<>();
      }
      if (openFiles.size() > 0) {
        // print the first one as it's very verbose otherwise
        Exception cause = null;
        Iterator<Exception> stacktraces = openFileHandles.values().iterator();
        if (stacktraces.hasNext()) {
          cause = stacktraces.next();
        }
        // RuntimeException instead of IOException because
        // super() does not throw IOException currently:
        throw new RuntimeException("MockDirectoryWrapper: cannot close: there are still open files: " + openFiles, cause);
      }
      if (openLocks.size() > 0) {
        Exception cause = null;
        Iterator<RuntimeException> stacktraces = openLocks.values().iterator();
        if (stacktraces.hasNext()) {
          cause = stacktraces.next();
        }
        throw new RuntimeException("MockDirectoryWrapper: cannot close: there are still open locks: " + openLocks, cause);
      }
      
      if (getCheckIndexOnClose()) {
        randomIOExceptionRate = 0.0;
        randomIOExceptionRateOnOpen = 0.0;

        if (DirectoryReader.indexExists(this)) {
          if (LuceneTestCase.VERBOSE) {
            System.out.println("\nNOTE: MockDirectoryWrapper: now crush");
          }
          crash(); // corrupt any unsynced-files
          if (LuceneTestCase.VERBOSE) {
            System.out.println("\nNOTE: MockDirectoryWrapper: now run CheckIndex");
          } 

          TestUtil.checkIndex(this, getCrossCheckTermVectorsOnClose(), true);
          
          // TODO: factor this out / share w/ TestIW.assertNoUnreferencedFiles
          if (assertNoUnreferencedFilesOnClose) {

            // now look for unreferenced files: discount ones that we tried to delete but could not
            Set<String> allFiles = new HashSet<>(Arrays.asList(listAll()));
            String[] startFiles = allFiles.toArray(new String[0]);
            IndexWriterConfig iwc = new IndexWriterConfig(null);
            iwc.setIndexDeletionPolicy(NoDeletionPolicy.INSTANCE);

            // We must do this before opening writer otherwise writer will be angry if there are pending deletions:
            TestUtil.disableVirusChecker(in);

            new IndexWriter(in, iwc).rollback();

            Set<String> files = new HashSet<>(Arrays.asList(listAll()));
            // Disregard what happens with the pendingDeletions files:
            files.removeAll(pendingDeletions);
            String[] endFiles = files.toArray(new String[0]);
            
            Set<String> startSet = new TreeSet<>(Arrays.asList(startFiles));
            Set<String> endSet = new TreeSet<>(Arrays.asList(endFiles));
            
<<<<<<< HEAD
            if (pendingDeletions.contains("segments.gen") && endSet.contains("segments.gen")) {
              // this is possible if we hit an exception while writing segments.gen, we try to delete it
              // and it ends out in pendingDeletions (but IFD wont remove this).
              startSet.add("segments.gen");
              if (LuceneTestCase.VERBOSE) {
                System.out.println("MDW: Unreferenced check: Ignoring segments.gen that we could not delete.");
              }
            }
            
            // it's possible we cannot delete the segments_N on windows if someone has it open and
            // maybe other files too, depending on timing. normally someone on windows wouldnt have
            // an issue (IFD would nuke this stuff eventually), but we pass NoDeletionPolicy...
            for (String file : pendingDeletions) {
              if (file.startsWith("segments") && !file.equals("segments.gen") && endSet.contains(file)) {
                startSet.add(file);
                if (LuceneTestCase.VERBOSE) {
                  System.out.println("MDW: Unreferenced check: Ignoring segments file: " + file + " that we could not delete.");
                }
                SegmentInfos sis;
                try {
                  sis = SegmentInfos.readCommit(in, file);
                } catch (IOException ioe) {
                  // OK: likely some of the .si files were deleted
                  sis = new SegmentInfos();
                }
                
                try {
                  Set<String> ghosts = new HashSet<>(sis.files(false));
                  for (String s : ghosts) {
                    if (endSet.contains(s) && !startSet.contains(s)) {
                      assert pendingDeletions.contains(s);
                      if (LuceneTestCase.VERBOSE) {
                        System.out.println("MDW: Unreferenced check: Ignoring referenced file: " + s + " " +
                                           "from " + file + " that we could not delete.");
                      }
                      startSet.add(s);
                    }
                  }
                } catch (Throwable t) {
                  System.err.println("ERROR processing leftover segments file " + file + ":");
                  t.printStackTrace();
                }
              }
            }
            
=======
>>>>>>> 8e784699
            startFiles = startSet.toArray(new String[0]);
            endFiles = endSet.toArray(new String[0]);
            
            if (!Arrays.equals(startFiles, endFiles)) {
              List<String> removed = new ArrayList<>();
              for(String fileName : startFiles) {
                if (!endSet.contains(fileName)) {
                  removed.add(fileName);
                }
              }
              
              List<String> added = new ArrayList<>();
              for(String fileName : endFiles) {
                if (!startSet.contains(fileName)) {
                  added.add(fileName);
                }
              }
              
              String extras;
              if (removed.size() != 0) {
                extras = "\n\nThese files were removed: " + removed;
              } else {
                extras = "";
              }
              
              if (added.size() != 0) {
                extras += "\n\nThese files were added (waaaaaaaaaat!): " + added;
              }
              
<<<<<<< HEAD
              if (pendingDeletions.size() != 0) {
                extras += "\n\nThese files we had previously tried to delete, but couldn't: " + pendingDeletions;
              }
              
              throw new RuntimeException(this + ": unreferenced files: before delete:\n    " + Arrays.toString(startFiles) + "\n  after delete:\n    " + Arrays.toString(endFiles) + extras);
=======
              throw new RuntimeException("unreferenced files: before delete:\n    " + Arrays.toString(startFiles) + "\n  after delete:\n    " + Arrays.toString(endFiles) + extras);
>>>>>>> 8e784699
            }
            
            DirectoryReader ir1 = DirectoryReader.open(this);
            int numDocs1 = ir1.numDocs();
            ir1.close();
            new IndexWriter(this, new IndexWriterConfig(null)).close();
            DirectoryReader ir2 = DirectoryReader.open(this);
            int numDocs2 = ir2.numDocs();
            ir2.close();
            assert numDocs1 == numDocs2 : "numDocs changed after opening/closing IW: before=" + numDocs1 + " after=" + numDocs2;
          }
        }
      }
      success = true;
    } finally {
      if (success) {
        IOUtils.close(in);
      } else {
        IOUtils.closeWhileHandlingException(in);
      }
    }
  }

  synchronized void removeOpenFile(Closeable c, String name) {
    Integer v = openFiles.get(name);
    // Could be null when crash() was called
    if (v != null) {
      if (v.intValue() == 1) {
        openFiles.remove(name);
      } else {
        v = Integer.valueOf(v.intValue()-1);
        openFiles.put(name, v);
      }
    }

    openFileHandles.remove(c);
  }
  
  public synchronized void removeIndexOutput(IndexOutput out, String name) {
    openFilesForWrite.remove(name);
    removeOpenFile(out, name);
  }
  
  public synchronized void removeIndexInput(IndexInput in, String name) {
    removeOpenFile(in, name);
  }
  
  /**
   * Objects that represent fail-able conditions. Objects of a derived
   * class are created and registered with the mock directory. After
   * register, each object will be invoked once for each first write
   * of a file, giving the object a chance to throw an IOException.
   */
  public static class Failure {
    /**
     * eval is called on the first write of every new file.
     */
    public void eval(MockDirectoryWrapper dir) throws IOException { }

    /**
     * reset should set the state of the failure to its default
     * (freshly constructed) state. Reset is convenient for tests
     * that want to create one failure object and then reuse it in
     * multiple cases. This, combined with the fact that Failure
     * subclasses are often anonymous classes makes reset difficult to
     * do otherwise.
     *
     * A typical example of use is
     * Failure failure = new Failure() { ... };
     * ...
     * mock.failOn(failure.reset())
     */
    public Failure reset() { return this; }

    protected boolean doFail;

    public void setDoFail() {
      doFail = true;
    }

    public void clearDoFail() {
      doFail = false;
    }
  }

  ArrayList<Failure> failures;

  /**
   * add a Failure object to the list of objects to be evaluated
   * at every potential failure point
   */
  synchronized public void failOn(Failure fail) {
    if (failures == null) {
      failures = new ArrayList<>();
    }
    failures.add(fail);
  }

  /**
   * Iterate through the failures list, giving each object a
   * chance to throw an IOE
   */
  synchronized void maybeThrowDeterministicException() throws IOException {
    if (failures != null) {
      for(int i = 0; i < failures.size(); i++) {
        try {
          failures.get(i).eval(this);
        } catch (Throwable t) {
          if (LuceneTestCase.VERBOSE) {
            System.out.println("MockDirectoryWrapper: throw exc");
            t.printStackTrace(System.out);
          }
          IOUtils.reThrow(t);
        }
      }
    }
  }
  
  @Override
  public synchronized String[] listAll() throws IOException {
    maybeYield();
    return in.listAll();
  }

  @Override
  public synchronized long fileLength(String name) throws IOException {
    maybeYield();
    return in.fileLength(name);
  }

  @Override
  public synchronized Lock obtainLock(String name) throws IOException {
    maybeYield();
    return super.obtainLock(name);
    // TODO: consider mocking locks, but not all the time, can hide bugs
  }
  
  /** Use this when throwing fake {@code IOException},
   *  e.g. from {@link MockDirectoryWrapper.Failure}. */
  public static class FakeIOException extends IOException {
  }

  @Override
  public String toString() {
    if (maxSize != 0) {
      return "MockDirectoryWrapper(" + in + ", current=" + maxUsedSize + ",max=" + maxSize + ")";
    } else {
      return super.toString();
    }
  }

  // don't override optional methods like copyFrom: we need the default impl for things like disk 
  // full checks. we randomly exercise "raw" directories anyway. We ensure default impls are used:
  
  @Override
  public final ChecksumIndexInput openChecksumInput(String name, IOContext context) throws IOException {
    return super.openChecksumInput(name, context);
  }

  @Override
  public final void copyFrom(Directory from, String src, String dest, IOContext context) throws IOException {
    super.copyFrom(from, src, dest, context);
  }

  @Override
  protected final void ensureOpen() throws AlreadyClosedException {
    super.ensureOpen();
  }
}<|MERGE_RESOLUTION|>--- conflicted
+++ resolved
@@ -45,6 +45,7 @@
 import org.apache.lucene.index.IndexWriter;
 import org.apache.lucene.index.IndexWriterConfig;
 import org.apache.lucene.index.NoDeletionPolicy;
+import org.apache.lucene.index.SegmentInfos;
 import org.apache.lucene.mockfile.FilterFileSystem;
 import org.apache.lucene.mockfile.VirusCheckingFS;
 import org.apache.lucene.util.IOUtils;
@@ -221,25 +222,12 @@
       throw new IOException("cannot rename after crash");
     }
     
-<<<<<<< HEAD
-    if (openFiles.containsKey(source)) {
-      if (assertNoDeleteOpenFile) {
-        throw (AssertionError) fillOpenTrace(new AssertionError("MockDirectoryWrapper: source file \"" + source + "\" is still open: cannot rename"), source, true);
-      } else if (noDeleteOpenFile) {
-        throw (IOException) fillOpenTrace(new IOException("MockDirectoryWrapper: source file \"" + source + "\" is still open: cannot rename"), source, true);
-      }
-=======
-    if (assertNoDeleteOpenFile && openFiles.containsKey(source)) {
-      throw (AssertionError) fillOpenTrace(new AssertionError("MockDirectoryWrapper: file \"" + source + "\" is still open: cannot rename"), source, true);
->>>>>>> 8e784699
-    }
-
-    if (openFiles.containsKey(dest)) {
-      if (assertNoDeleteOpenFile) {
-        throw (AssertionError) fillOpenTrace(new AssertionError("MockDirectoryWrapper: dest file \"" + dest + "\" is still open: cannot rename"), dest, true);
-      } else if (noDeleteOpenFile) {
-        throw (IOException) fillOpenTrace(new IOException("MockDirectoryWrapper: dest file \"" + dest + "\" is still open: cannot rename"), dest, true);
-      }
+    if (openFiles.containsKey(source) && assertNoDeleteOpenFile) {
+      throw (AssertionError) fillOpenTrace(new AssertionError("MockDirectoryWrapper: source file \"" + source + "\" is still open: cannot rename"), source, true);
+    }
+
+    if (openFiles.containsKey(dest) && assertNoDeleteOpenFile) {
+      throw (AssertionError) fillOpenTrace(new AssertionError("MockDirectoryWrapper: dest file \"" + dest + "\" is still open: cannot rename"), dest, true);
     }
 
     if (createdFiles.contains(dest)) {
@@ -258,7 +246,6 @@
           unSyncedFiles.add(dest);
         }
         openFilesDeleted.remove(source);
-        triedToDelete.remove(dest);
         createdFiles.add(dest);
       }
     }
@@ -281,7 +268,6 @@
     }
   }
 
-<<<<<<< HEAD
   public synchronized void corruptUnknownFiles() throws IOException {
 
     System.out.println("MDW: corrupt unknown files");
@@ -307,55 +293,21 @@
     corruptFiles(toCorrupt);
   }
 
-  public synchronized void corruptFiles(Collection<String> files) {
+  public synchronized void corruptFiles(Collection<String> files) throws IOException {
     // Must make a copy because we change the incoming unsyncedFiles
     // when we create temp files, delete, etc., below:
     for(String name : new ArrayList<>(files)) {
       int damage = randomState.nextInt(6);
-=======
-  /** Simulates a crash of OS or machine by overwriting
-   *  unsynced files. */
-  public synchronized void crash() throws IOException {
-    openFiles = new HashMap<>();
-    openFilesForWrite = new HashSet<>();
-    openFilesDeleted = new HashSet<>();
-    Iterator<String> it = unSyncedFiles.iterator();
-    unSyncedFiles = new HashSet<>();
-    // first force-close all files, so we can corrupt on windows etc.
-    // clone the file map, as these guys want to remove themselves on close.
-    Map<Closeable,Exception> m = new IdentityHashMap<>(openFileHandles);
-    for (Closeable f : m.keySet()) {
-      try {
-        f.close();
-      } catch (Exception ignored) {}
-    }
-
-    // Maybe disable virus checker so it doesn't interfere with our efforts to corrupt files below:
-    boolean virusCheckerWasEnabled = TestUtil.disableVirusChecker(in);
-
-    while(it.hasNext()) {
-      String name = it.next();
-      int damage = randomState.nextInt(5);
->>>>>>> 8e784699
       String action = null;
 
       switch(damage) {
 
       case 0:
         action = "deleted";
-<<<<<<< HEAD
-        try {
-          deleteFile(name, true);
-        } catch (IOException ioe) {
-          // ignore
-        }
+        deleteFile(name);
         break;
 
       case 1:
-=======
-        deleteFile(name);
-      } else if (damage == 1) {
->>>>>>> 8e784699
         action = "zeroed";
         // Zero out file entirely
         long length;
@@ -394,12 +346,8 @@
             // ignore
           }
 
-          try {
-            // Delete original and copy bytes back:
-            deleteFile(name, true);
-          } catch (IOException ioe) {
-            // ignore
-          }
+          // Delete original and copy bytes back:
+          deleteFile(name);
 
           try (IndexOutput out = in.createOutput(name, LuceneTestCase.newIOContext(randomState));
                IndexInput ii = in.openInput(tempFileName, LuceneTestCase.newIOContext(randomState))) {
@@ -407,34 +355,11 @@
             } catch (IOException ioe) {
             // ignore
           }
-          try {
-            deleteFile(tempFileName, true);
-          } catch (IOException ioe) {
-            // ignore
-          }
-        }
-<<<<<<< HEAD
+          deleteFile(tempFileName);
+        }
         break;
       
       case 3:
-=======
-        final IndexOutput tempOut = in.createOutput(tempFileName, LuceneTestCase.newIOContext(randomState));
-        IndexInput ii = in.openInput(name, LuceneTestCase.newIOContext(randomState));
-        tempOut.copyBytes(ii, ii.length()/2);
-        tempOut.close();
-        ii.close();
-
-        // Delete original and copy bytes back:
-        deleteFile(name);
-        
-        try(IndexOutput out = in.createOutput(name, LuceneTestCase.newIOContext(randomState))) {
-          ii = in.openInput(tempFileName, LuceneTestCase.newIOContext(randomState));
-          out.copyBytes(ii, ii.length());
-          ii.close();
-        }
-        deleteFile(tempFileName);
-      } else if (damage == 3) {
->>>>>>> 8e784699
         // The file survived intact:
         action = "didn't change";
         break;
@@ -475,12 +400,8 @@
             // ignore
           }
 
-          try {
-            // Delete original and copy bytes back:
-            deleteFile(name, true);
-          } catch (IOException ioe) {
-            // ignore
-          }
+          // Delete original and copy bytes back:
+          deleteFile(name);
 
           try (IndexOutput out = in.createOutput(name, LuceneTestCase.newIOContext(randomState));
                IndexInput ii = in.openInput(tempFileName, LuceneTestCase.newIOContext(randomState))) {
@@ -488,23 +409,15 @@
             } catch (IOException ioe) {
             // ignore
           }
-          try {
-            deleteFile(tempFileName, true);
-          } catch (IOException ioe) {
-            // ignore
-          }
+
+          deleteFile(tempFileName);
         }
         break;
         
       case 5:
         action = "fully truncated";
         // Totally truncate the file to zero bytes
-<<<<<<< HEAD
-        try {
-          deleteFile(name, true);
-        } catch (IOException ioe) {
-          // ignore
-        }
+        deleteFile(name);
 
         try (IndexOutput out = in.createOutput(name, LuceneTestCase.newIOContext(randomState))) {
         } catch (IOException ioe) {
@@ -514,27 +427,17 @@
 
       default:
         throw new AssertionError();
-=======
-        deleteFile(name);
-        try (IndexOutput out = in.createOutput(name, LuceneTestCase.newIOContext(randomState))) {
-        }
-      }
-      // Re-enable
-      if (virusCheckerWasEnabled) {
-        TestUtil.enableVirusChecker(in);
->>>>>>> 8e784699
       }
 
       if (true || LuceneTestCase.VERBOSE) {
         System.out.println("MockDirectoryWrapper: " + action + " unsynced file: " + name);
       }
     }
-    crashed = true;
   }
 
   /** Simulates a crash of OS or machine by overwriting
    *  unsynced files. */
-  public synchronized void crash() {
+  public synchronized void crash() throws IOException {
     crashed = true;
     openFiles = new HashMap<>();
     openFilesForWrite = new HashSet<>();
@@ -689,49 +592,6 @@
     }
   }
 
-<<<<<<< HEAD
-  private synchronized void deleteFile(String name, boolean forced) throws IOException {
-    maybeYield();
-
-    maybeThrowDeterministicException();
-
-    if (crashed && !forced)
-      throw new IOException("cannot delete after crash");
-
-    if (unSyncedFiles.contains(name))
-      unSyncedFiles.remove(name);
-    if (!forced && (noDeleteOpenFile || assertNoDeleteOpenFile)) {
-      if (openFiles.containsKey(name)) {
-        openFilesDeleted.add(name);
-
-        if (!assertNoDeleteOpenFile) {
-          throw (IOException) fillOpenTrace(new IOException("MockDirectoryWrapper: file \"" + name + "\" is still open: cannot delete"), name, true);
-        } else {
-          throw (AssertionError) fillOpenTrace(new AssertionError("MockDirectoryWrapper: file \"" + name + "\" is still open: cannot delete"), name, true);
-        }
-      } else {
-        openFilesDeleted.remove(name);
-      }
-    }
-    if (!forced && enableVirusScanner && (randomState.nextInt(4) == 0)) {
-      triedToDelete.add(name);
-      if (LuceneTestCase.VERBOSE) {
-        System.out.println(Thread.currentThread().getName() + ": MDW: now refuse to delete file: " + name + " this=" + this);
-      }
-      throw new IOException("cannot delete file: " + name + ", a virus scanner has it open (exists?=" + LuceneTestCase.slowFileExists(in, name));
-    }
-    triedToDelete.remove(name);
-    in.deleteFile(name);
-  }
-
-  /** Returns true if {@link #deleteFile} was called with this
-   *  fileName, but the virus checker prevented the deletion. */
-  public boolean didTryToDelete(String fileName) {
-    return triedToDelete.contains(fileName);
-  }
-
-=======
->>>>>>> 8e784699
   public synchronized Set<String> getOpenDeletedFiles() {
     return new HashSet<>(openFilesDeleted);
   }
@@ -765,7 +625,6 @@
     
     unSyncedFiles.add(name);
     createdFiles.add(name);
-    triedToDelete.remove(name);
     
     if (in instanceof RAMDirectory) {
       RAMDirectory ramdir = (RAMDirectory) in;
@@ -1001,61 +860,11 @@
             new IndexWriter(in, iwc).rollback();
 
             Set<String> files = new HashSet<>(Arrays.asList(listAll()));
-            // Disregard what happens with the pendingDeletions files:
-            files.removeAll(pendingDeletions);
             String[] endFiles = files.toArray(new String[0]);
             
             Set<String> startSet = new TreeSet<>(Arrays.asList(startFiles));
             Set<String> endSet = new TreeSet<>(Arrays.asList(endFiles));
             
-<<<<<<< HEAD
-            if (pendingDeletions.contains("segments.gen") && endSet.contains("segments.gen")) {
-              // this is possible if we hit an exception while writing segments.gen, we try to delete it
-              // and it ends out in pendingDeletions (but IFD wont remove this).
-              startSet.add("segments.gen");
-              if (LuceneTestCase.VERBOSE) {
-                System.out.println("MDW: Unreferenced check: Ignoring segments.gen that we could not delete.");
-              }
-            }
-            
-            // it's possible we cannot delete the segments_N on windows if someone has it open and
-            // maybe other files too, depending on timing. normally someone on windows wouldnt have
-            // an issue (IFD would nuke this stuff eventually), but we pass NoDeletionPolicy...
-            for (String file : pendingDeletions) {
-              if (file.startsWith("segments") && !file.equals("segments.gen") && endSet.contains(file)) {
-                startSet.add(file);
-                if (LuceneTestCase.VERBOSE) {
-                  System.out.println("MDW: Unreferenced check: Ignoring segments file: " + file + " that we could not delete.");
-                }
-                SegmentInfos sis;
-                try {
-                  sis = SegmentInfos.readCommit(in, file);
-                } catch (IOException ioe) {
-                  // OK: likely some of the .si files were deleted
-                  sis = new SegmentInfos();
-                }
-                
-                try {
-                  Set<String> ghosts = new HashSet<>(sis.files(false));
-                  for (String s : ghosts) {
-                    if (endSet.contains(s) && !startSet.contains(s)) {
-                      assert pendingDeletions.contains(s);
-                      if (LuceneTestCase.VERBOSE) {
-                        System.out.println("MDW: Unreferenced check: Ignoring referenced file: " + s + " " +
-                                           "from " + file + " that we could not delete.");
-                      }
-                      startSet.add(s);
-                    }
-                  }
-                } catch (Throwable t) {
-                  System.err.println("ERROR processing leftover segments file " + file + ":");
-                  t.printStackTrace();
-                }
-              }
-            }
-            
-=======
->>>>>>> 8e784699
             startFiles = startSet.toArray(new String[0]);
             endFiles = endSet.toArray(new String[0]);
             
@@ -1085,15 +894,7 @@
                 extras += "\n\nThese files were added (waaaaaaaaaat!): " + added;
               }
               
-<<<<<<< HEAD
-              if (pendingDeletions.size() != 0) {
-                extras += "\n\nThese files we had previously tried to delete, but couldn't: " + pendingDeletions;
-              }
-              
               throw new RuntimeException(this + ": unreferenced files: before delete:\n    " + Arrays.toString(startFiles) + "\n  after delete:\n    " + Arrays.toString(endFiles) + extras);
-=======
-              throw new RuntimeException("unreferenced files: before delete:\n    " + Arrays.toString(startFiles) + "\n  after delete:\n    " + Arrays.toString(endFiles) + extras);
->>>>>>> 8e784699
             }
             
             DirectoryReader ir1 = DirectoryReader.open(this);
