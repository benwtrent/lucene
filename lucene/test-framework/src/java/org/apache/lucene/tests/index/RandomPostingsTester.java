--- conflicted
+++ resolved
@@ -164,12 +164,9 @@
               0,
               0,
               0,
-<<<<<<< HEAD
-                  false, VectorSimilarityFunction.EUCLIDEAN,
-=======
+              false,
               VectorEncoding.FLOAT32,
               VectorSimilarityFunction.EUCLIDEAN,
->>>>>>> b5dd7119
               false);
       fieldUpto++;
 
@@ -740,12 +737,9 @@
               0,
               0,
               0,
-<<<<<<< HEAD
-                  false, VectorSimilarityFunction.EUCLIDEAN,
-=======
+              false,
               VectorEncoding.FLOAT32,
               VectorSimilarityFunction.EUCLIDEAN,
->>>>>>> b5dd7119
               false);
     }
 
