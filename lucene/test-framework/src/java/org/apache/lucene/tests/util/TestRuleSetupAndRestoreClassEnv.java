--- conflicted
+++ resolved
@@ -193,13 +193,8 @@
     } else if ("Compressing".equals(TEST_CODEC)
         || ("random".equals(TEST_CODEC) && randomVal == 6 && !shouldAvoidCodec("Compressing"))) {
       codec = CompressingCodec.randomInstance(random);
-<<<<<<< HEAD
-    } else if ("Lucene92".equals(TEST_CODEC)
-        || ("random".equals(TEST_CODEC) && randomVal == 5 && !shouldAvoidCodec("Lucene92"))) {
-=======
     } else if ("Lucene93".equals(TEST_CODEC)
         || ("random".equals(TEST_CODEC) && randomVal == 5 && !shouldAvoidCodec("Lucene93"))) {
->>>>>>> 64321114
       codec = new Lucene93Codec(RandomPicks.randomFrom(random, Lucene93Codec.Mode.values()));
     } else if (!"random".equals(TEST_CODEC)) {
       codec = Codec.forName(TEST_CODEC);
