--- conflicted
+++ resolved
@@ -306,12 +306,9 @@
               fieldType.pointIndexDimensionCount(),
               fieldType.pointNumBytes(),
               fieldType.vectorDimension(),
-<<<<<<< HEAD
-                  false, fieldType.vectorSimilarityFunction(),
-=======
+              false,
               fieldType.vectorEncoding(),
               fieldType.vectorSimilarityFunction(),
->>>>>>> b5dd7119
               field.equals(softDeletesField));
       addAttributes(fi);
       builder.add(fi);
@@ -359,12 +356,8 @@
       int dimension = 1 + r.nextInt(VectorValues.MAX_DIMENSIONS);
       VectorSimilarityFunction similarityFunction =
           RandomPicks.randomFrom(r, VectorSimilarityFunction.values());
-<<<<<<< HEAD
-      type.setVectorDimensionsAndSimilarityFunction(dimension, similarityFunction, false);
-=======
       VectorEncoding encoding = RandomPicks.randomFrom(r, VectorEncoding.values());
-      type.setVectorAttributes(dimension, encoding, similarityFunction);
->>>>>>> b5dd7119
+      type.setVectorAttributes(dimension, encoding, similarityFunction, false);
     }
 
     return type;
@@ -433,12 +426,9 @@
         0,
         0,
         0,
-<<<<<<< HEAD
-            false, VectorSimilarityFunction.EUCLIDEAN,
-=======
+        false,
         VectorEncoding.FLOAT32,
         VectorSimilarityFunction.EUCLIDEAN,
->>>>>>> b5dd7119
         false);
   }
 }