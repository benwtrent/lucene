/*
 * Licensed to the Apache Software Foundation (ASF) under one or more
 * contributor license agreements.  See the NOTICE file distributed with
 * this work for additional information regarding copyright ownership.
 * The ASF licenses this file to You under the Apache License, Version 2.0
 * (the "License"); you may not use this file except in compliance with
 * the License.  You may obtain a copy of the License at
 *
 *     http://www.apache.org/licenses/LICENSE-2.0
 *
 * Unless required by applicable law or agreed to in writing, software
 * distributed under the License is distributed on an "AS IS" BASIS,
 * WITHOUT WARRANTIES OR CONDITIONS OF ANY KIND, either express or implied.
 * See the License for the specific language governing permissions and
 * limitations under the License.
 */
package org.apache.lucene.tests.index;

import java.io.ByteArrayOutputStream;
import java.io.IOException;
import java.io.PrintStream;
import java.util.ArrayList;
import java.util.Arrays;
import java.util.Collection;
import java.util.Collections;
import java.util.HashMap;
import java.util.HashSet;
import java.util.IdentityHashMap;
import java.util.Iterator;
import java.util.List;
import java.util.Map;
import java.util.Set;
import java.util.TreeSet;
import java.util.concurrent.ConcurrentHashMap;
import java.util.function.IntConsumer;
import org.apache.lucene.analysis.Analyzer;
import org.apache.lucene.codecs.Codec;
import org.apache.lucene.codecs.DocValuesConsumer;
import org.apache.lucene.codecs.DocValuesProducer;
import org.apache.lucene.codecs.FieldsConsumer;
import org.apache.lucene.codecs.FieldsProducer;
import org.apache.lucene.codecs.NormsConsumer;
import org.apache.lucene.codecs.NormsProducer;
import org.apache.lucene.codecs.StoredFieldsReader;
import org.apache.lucene.codecs.StoredFieldsWriter;
import org.apache.lucene.codecs.TermVectorsReader;
import org.apache.lucene.codecs.TermVectorsWriter;
import org.apache.lucene.codecs.simpletext.SimpleTextCodec;
import org.apache.lucene.document.Document;
import org.apache.lucene.document.Field;
import org.apache.lucene.document.FieldType;
import org.apache.lucene.document.NumericDocValuesField;
import org.apache.lucene.document.TextField;
import org.apache.lucene.index.DirectoryReader;
import org.apache.lucene.index.EmptyDocValuesProducer;
import org.apache.lucene.index.FieldInfo;
import org.apache.lucene.index.FieldInfos;
import org.apache.lucene.index.Fields;
import org.apache.lucene.index.IndexFileNames;
import org.apache.lucene.index.IndexReader;
import org.apache.lucene.index.IndexReaderContext;
import org.apache.lucene.index.IndexWriter;
import org.apache.lucene.index.IndexWriterConfig;
import org.apache.lucene.index.LeafReader;
import org.apache.lucene.index.MergePolicy;
import org.apache.lucene.index.NumericDocValues;
import org.apache.lucene.index.SegmentCommitInfo;
import org.apache.lucene.index.SegmentInfo;
import org.apache.lucene.index.SegmentInfos;
import org.apache.lucene.index.SegmentReadState;
import org.apache.lucene.index.SegmentWriteState;
import org.apache.lucene.index.SerialMergeScheduler;
import org.apache.lucene.index.Term;
import org.apache.lucene.index.Terms;
import org.apache.lucene.internal.tests.IndexWriterAccess;
import org.apache.lucene.internal.tests.TestSecrets;
import org.apache.lucene.store.AlreadyClosedException;
import org.apache.lucene.store.ChecksumIndexInput;
import org.apache.lucene.store.Directory;
import org.apache.lucene.store.FilterDirectory;
import org.apache.lucene.store.FlushInfo;
import org.apache.lucene.store.IOContext;
import org.apache.lucene.store.IndexInput;
import org.apache.lucene.store.IndexOutput;
import org.apache.lucene.tests.analysis.MockAnalyzer;
import org.apache.lucene.tests.store.MockDirectoryWrapper;
import org.apache.lucene.tests.util.LuceneTestCase;
import org.apache.lucene.tests.util.RamUsageTester;
import org.apache.lucene.tests.util.Rethrow;
import org.apache.lucene.tests.util.TestUtil;
import org.apache.lucene.util.BytesRef;
import org.apache.lucene.util.CloseableThreadLocal;
import org.apache.lucene.util.FixedBitSet;
import org.apache.lucene.util.IOUtils;
import org.apache.lucene.util.RamUsageEstimator;
import org.apache.lucene.util.StringHelper;
import org.apache.lucene.util.Version;

/** Common tests to all index formats. */
abstract class BaseIndexFileFormatTestCase extends LuceneTestCase {

  private static final IndexWriterAccess INDEX_WRITER_ACCESS = TestSecrets.getIndexWriterAccess();

  // metadata or Directory-level objects
  private static final Set<Class<?>> EXCLUDED_CLASSES =
      Collections.newSetFromMap(new IdentityHashMap<Class<?>, Boolean>());

  static {
    // Directory objects, don't take into account eg. the NIO buffers
    EXCLUDED_CLASSES.add(Directory.class);
    EXCLUDED_CLASSES.add(IndexInput.class);

    // used for thread management, not by the index
    EXCLUDED_CLASSES.add(CloseableThreadLocal.class);
    EXCLUDED_CLASSES.add(ThreadLocal.class);

    // don't follow references to the top-level reader
    EXCLUDED_CLASSES.add(IndexReader.class);
    EXCLUDED_CLASSES.add(IndexReaderContext.class);

    // usually small but can bump memory usage for
    // memory-efficient things like stored fields
    EXCLUDED_CLASSES.add(FieldInfos.class);
    EXCLUDED_CLASSES.add(SegmentInfo.class);
    EXCLUDED_CLASSES.add(SegmentCommitInfo.class);
    EXCLUDED_CLASSES.add(FieldInfo.class);

    // constant overhead is typically due to strings
    // TODO: can we remove this and still pass the test consistently
    EXCLUDED_CLASSES.add(String.class);
  }

  static class Accumulator extends RamUsageTester.Accumulator {

    private final Object root;

    Accumulator(Object root) {
      this.root = root;
    }

    @Override
    public long accumulateObject(
        Object o,
        long shallowSize,
        Map<java.lang.reflect.Field, Object> fieldValues,
        Collection<Object> queue) {
      for (Class<?> clazz = o.getClass(); clazz != null; clazz = clazz.getSuperclass()) {
        if (EXCLUDED_CLASSES.contains(clazz) && o != root) {
          return 0;
        }
      }
      // we have no way to estimate the size of these things in codecs although
      // something like a Collections.newSetFromMap(new HashMap<>()) uses quite
      // some memory... So for now the test ignores the overhead of such
      // collections but can we do better?
      long v;
      if (o instanceof Collection) {
        Collection<?> coll = (Collection<?>) o;
        queue.addAll((Collection<?>) o);
        v = (long) coll.size() * RamUsageEstimator.NUM_BYTES_OBJECT_REF;
      } else if (o instanceof Map) {
        final Map<?, ?> map = (Map<?, ?>) o;
        queue.addAll(map.keySet());
        queue.addAll(map.values());
        v = 2L * map.size() * RamUsageEstimator.NUM_BYTES_OBJECT_REF;
      } else {
        List<Object> references = new ArrayList<>();
        v = super.accumulateObject(o, shallowSize, fieldValues, references);
        for (Object r : references) {
          // AssertingCodec adds Thread references to make sure objects are consumed in the right
          // thread
          if (r instanceof Thread == false) {
            queue.add(r);
          }
        }
      }
      return v;
    }

    @Override
    public long accumulateArray(
        Object array, long shallowSize, List<Object> values, Collection<Object> queue) {
      long v = super.accumulateArray(array, shallowSize, values, queue);
      // System.out.println(array.getClass() + "=" + v);
      return v;
    }
  }

  /** Returns the codec to run tests against */
  protected abstract Codec getCodec();

  /** Returns the major version that this codec is compatible with. */
  protected int getCreatedVersionMajor() {
    return Version.LATEST.major;
  }

  /** Set the created version of the given {@link Directory} and return it. */
  protected final <D extends Directory> D applyCreatedVersionMajor(D d) throws IOException {
    if (SegmentInfos.getLastCommitGeneration(d) != -1) {
      throw new IllegalArgumentException(
          "Cannot set the created version on a Directory that already has segments");
    }
    if (getCreatedVersionMajor() != Version.LATEST.major || random().nextBoolean()) {
      new SegmentInfos(getCreatedVersionMajor()).commit(d);
    }
    return d;
  }

  private Codec savedCodec;

  @Override
  public void setUp() throws Exception {
    super.setUp();
    // set the default codec, so adding test cases to this isn't fragile
    savedCodec = Codec.getDefault();
    Codec.setDefault(getCodec());
  }

  @Override
  public void tearDown() throws Exception {
    Codec.setDefault(savedCodec); // restore
    super.tearDown();
  }

  /** Add random fields to the provided document. */
  protected abstract void addRandomFields(Document doc);

  private Map<String, Long> bytesUsedByExtension(Directory d) throws IOException {
    Map<String, Long> bytesUsedByExtension = new HashMap<>();
    for (String file : d.listAll()) {
      if (IndexFileNames.CODEC_FILE_PATTERN.matcher(file).matches()) {
        final String ext = IndexFileNames.getExtension(file);
        final long previousLength =
            bytesUsedByExtension.containsKey(ext) ? bytesUsedByExtension.get(ext) : 0;
        bytesUsedByExtension.put(ext, previousLength + d.fileLength(file));
      }
    }
    bytesUsedByExtension.keySet().removeAll(excludedExtensionsFromByteCounts());

    return bytesUsedByExtension;
  }

  /**
   * Return the list of extensions that should be excluded from byte counts when comparing indices
   * that store the same content.
   */
  protected Collection<String> excludedExtensionsFromByteCounts() {
    return new HashSet<String>(
        Arrays.asList(
            new String[] {
              // segment infos store various pieces of information that don't solely depend
              // on the content of the index in the diagnostics (such as a timestamp) so we
              // exclude this file from the bytes counts
              "si",
              // lock files are 0 bytes (one directory in the test could be RAMDir, the other FSDir)
              "lock"
            }));
  }

  /**
   * The purpose of this test is to make sure that bulk merge doesn't accumulate useless data over
   * runs.
   */
  public void testMergeStability() throws Exception {
    assumeTrue("merge is not stable", mergeIsStable());
    Directory dir = applyCreatedVersionMajor(newDirectory());

    // do not use newMergePolicy that might return a MockMergePolicy that ignores the no-CFS ratio
    // do not use RIW which will change things up!
    MergePolicy mp = newTieredMergePolicy();
    mp.setNoCFSRatio(0);
    IndexWriterConfig cfg =
        new IndexWriterConfig(new MockAnalyzer(random()))
            .setUseCompoundFile(false)
            .setMergePolicy(mp);
    IndexWriter w = new IndexWriter(dir, cfg);
    final int numDocs = atLeast(500);
    for (int i = 0; i < numDocs; ++i) {
      Document d = new Document();
      addRandomFields(d);
      w.addDocument(d);
    }
    w.forceMerge(1);
    w.commit();
    w.close();
    DirectoryReader reader = DirectoryReader.open(dir);

    Directory dir2 = applyCreatedVersionMajor(newDirectory());
    mp = newTieredMergePolicy();
    mp.setNoCFSRatio(0);
    cfg =
        new IndexWriterConfig(new MockAnalyzer(random()))
            .setUseCompoundFile(false)
            .setMergePolicy(mp);
    w = new IndexWriter(dir2, cfg);
    TestUtil.addIndexesSlowly(w, reader);

    w.commit();
    w.close();

    assertEquals(bytesUsedByExtension(dir), bytesUsedByExtension(dir2));

    reader.close();
    dir.close();
    dir2.close();
  }

  protected boolean mergeIsStable() {
    return true;
  }

  /** Calls close multiple times on closeable codec apis */
  public void testMultiClose() throws IOException {
    // first make a one doc index
    Directory oneDocIndex = applyCreatedVersionMajor(newDirectory());
    IndexWriter iw =
        new IndexWriter(oneDocIndex, new IndexWriterConfig(new MockAnalyzer(random())));
    Document oneDoc = new Document();
    FieldType customType = new FieldType(TextField.TYPE_STORED);
    customType.setStoreTermVectors(true);
    Field customField = new Field("field", "contents", customType);
    oneDoc.add(customField);
    oneDoc.add(new NumericDocValuesField("field", 5));
    iw.addDocument(oneDoc);
    LeafReader oneDocReader = getOnlyLeafReader(DirectoryReader.open(iw));
    iw.close();

    // now feed to codec apis manually
    // we use FSDir, things like ramdir are not guaranteed to cause fails if you write to them after
    // close(), etc
    Directory dir = newFSDirectory(createTempDir("justSoYouGetSomeChannelErrors"));
    Codec codec = getCodec();

    SegmentInfo segmentInfo =
        new SegmentInfo(
            dir,
            Version.LATEST,
            Version.LATEST,
            "_0",
            1,
            false,
            codec,
            Collections.emptyMap(),
            StringHelper.randomId(),
            Collections.emptyMap(),
            null);
    FieldInfo proto = oneDocReader.getFieldInfos().fieldInfo("field");
    FieldInfo field =
        new FieldInfo(
            proto.name,
            proto.number,
            proto.hasVectors(),
            proto.omitsNorms(),
            proto.hasPayloads(),
            proto.getIndexOptions(),
            proto.getDocValuesType(),
            proto.getDocValuesGen(),
            new HashMap<>(),
            proto.getPointDimensionCount(),
            proto.getPointIndexDimensionCount(),
            proto.getPointNumBytes(),
            proto.getVectorDimension(),
<<<<<<< HEAD
                false, proto.getVectorSimilarityFunction(),
=======
            proto.getVectorEncoding(),
            proto.getVectorSimilarityFunction(),
>>>>>>> b5dd7119
            proto.isSoftDeletesField());

    FieldInfos fieldInfos = new FieldInfos(new FieldInfo[] {field});

    SegmentWriteState writeState =
        new SegmentWriteState(
            null, dir, segmentInfo, fieldInfos, null, new IOContext(new FlushInfo(1, 20)));

    SegmentReadState readState = new SegmentReadState(dir, segmentInfo, fieldInfos, IOContext.READ);

    // PostingsFormat
    NormsProducer fakeNorms =
        new NormsProducer() {

          @Override
          public void close() throws IOException {}

          @Override
          public NumericDocValues getNorms(FieldInfo field) throws IOException {
            if (field.hasNorms() == false) {
              return null;
            }
            return oneDocReader.getNormValues(field.name);
          }

          @Override
          public void checkIntegrity() throws IOException {}
        };
    try (FieldsConsumer consumer = codec.postingsFormat().fieldsConsumer(writeState)) {
      final Fields fields =
          new Fields() {
            TreeSet<String> indexedFields =
                new TreeSet<>(FieldInfos.getIndexedFields(oneDocReader));

            @Override
            public Iterator<String> iterator() {
              return indexedFields.iterator();
            }

            @Override
            public Terms terms(String field) throws IOException {
              return oneDocReader.terms(field);
            }

            @Override
            public int size() {
              return indexedFields.size();
            }
          };
      consumer.write(fields, fakeNorms);
      IOUtils.close(consumer);
      IOUtils.close(consumer);
    }
    try (FieldsProducer producer = codec.postingsFormat().fieldsProducer(readState)) {
      IOUtils.close(producer);
      IOUtils.close(producer);
    }

    // DocValuesFormat
    try (DocValuesConsumer consumer = codec.docValuesFormat().fieldsConsumer(writeState)) {
      consumer.addNumericField(
          field,
          new EmptyDocValuesProducer() {
            @Override
            public NumericDocValues getNumeric(FieldInfo field) {
              return new NumericDocValues() {
                int docID = -1;

                @Override
                public int docID() {
                  return docID;
                }

                @Override
                public int nextDoc() {
                  docID++;
                  if (docID == 1) {
                    docID = NO_MORE_DOCS;
                  }
                  return docID;
                }

                @Override
                public int advance(int target) {
                  if (docID <= 0 && target == 0) {
                    docID = 0;
                  } else {
                    docID = NO_MORE_DOCS;
                  }
                  return docID;
                }

                @Override
                public boolean advanceExact(int target) throws IOException {
                  docID = target;
                  return target == 0;
                }

                @Override
                public long cost() {
                  return 1;
                }

                @Override
                public long longValue() {
                  return 5;
                }
              };
            }
          });
      IOUtils.close(consumer);
      IOUtils.close(consumer);
    }
    try (DocValuesProducer producer = codec.docValuesFormat().fieldsProducer(readState)) {
      IOUtils.close(producer);
      IOUtils.close(producer);
    }

    // NormsFormat
    try (NormsConsumer consumer = codec.normsFormat().normsConsumer(writeState)) {
      consumer.addNormsField(
          field,
          new NormsProducer() {
            @Override
            public NumericDocValues getNorms(FieldInfo field) {
              return new NumericDocValues() {
                int docID = -1;

                @Override
                public int docID() {
                  return docID;
                }

                @Override
                public int nextDoc() {
                  docID++;
                  if (docID == 1) {
                    docID = NO_MORE_DOCS;
                  }
                  return docID;
                }

                @Override
                public int advance(int target) {
                  if (docID <= 0 && target == 0) {
                    docID = 0;
                  } else {
                    docID = NO_MORE_DOCS;
                  }
                  return docID;
                }

                @Override
                public boolean advanceExact(int target) throws IOException {
                  docID = target;
                  return target == 0;
                }

                @Override
                public long cost() {
                  return 1;
                }

                @Override
                public long longValue() {
                  return 5;
                }
              };
            }

            @Override
            public void checkIntegrity() {}

            @Override
            public void close() {}
          });
      IOUtils.close(consumer);
      IOUtils.close(consumer);
    }
    try (NormsProducer producer = codec.normsFormat().normsProducer(readState)) {
      IOUtils.close(producer);
      IOUtils.close(producer);
    }

    // TermVectorsFormat
    try (TermVectorsWriter consumer =
        codec.termVectorsFormat().vectorsWriter(dir, segmentInfo, writeState.context)) {
      consumer.startDocument(1);
      consumer.startField(field, 1, false, false, false);
      consumer.startTerm(new BytesRef("testing"), 2);
      consumer.finishTerm();
      consumer.finishField();
      consumer.finishDocument();
      consumer.finish(1);
      IOUtils.close(consumer);
      IOUtils.close(consumer);
    }
    try (TermVectorsReader producer =
        codec.termVectorsFormat().vectorsReader(dir, segmentInfo, fieldInfos, readState.context)) {
      IOUtils.close(producer);
      IOUtils.close(producer);
    }

    // StoredFieldsFormat
    try (StoredFieldsWriter consumer =
        codec.storedFieldsFormat().fieldsWriter(dir, segmentInfo, writeState.context)) {
      consumer.startDocument();
      consumer.writeField(field, customField);
      consumer.finishDocument();
      consumer.finish(1);
      IOUtils.close(consumer);
      IOUtils.close(consumer);
    }
    try (StoredFieldsReader producer =
        codec.storedFieldsFormat().fieldsReader(dir, segmentInfo, fieldInfos, readState.context)) {
      IOUtils.close(producer);
      IOUtils.close(producer);
    }

    IOUtils.close(oneDocReader, oneDocIndex, dir);
  }

  /** Tests exception handling on write and openInput/createOutput */
  // TODO: this is really not ideal. each BaseXXXTestCase should have unit tests doing this.
  // but we use this shotgun approach to prevent bugs in the meantime: it just ensures the
  // codec does not corrupt the index or leak file handles.
  public void testRandomExceptions() throws Exception {
    // disable slow things: we don't rely upon sleeps here.
    MockDirectoryWrapper dir = applyCreatedVersionMajor(newMockDirectory());
    dir.setThrottling(MockDirectoryWrapper.Throttling.NEVER);
    dir.setUseSlowOpenClosers(false);
    dir.setRandomIOExceptionRate(0.001); // more rare

    // log all exceptions we hit, in case we fail (for debugging)
    ByteArrayOutputStream exceptionLog = new ByteArrayOutputStream();
    PrintStream exceptionStream = new PrintStream(exceptionLog, true, "UTF-8");
    // PrintStream exceptionStream = System.out;

    Analyzer analyzer = new MockAnalyzer(random());

    IndexWriterConfig conf = newIndexWriterConfig(analyzer);
    // just for now, try to keep this test reproducible
    conf.setMergeScheduler(new SerialMergeScheduler());
    conf.setCodec(getCodec());

    int numDocs = atLeast(500);

    IndexWriter iw = new IndexWriter(dir, conf);
    try {
      boolean allowAlreadyClosed = false;
      for (int i = 0; i < numDocs; i++) {
        dir.setRandomIOExceptionRateOnOpen(0.02); // turn on exceptions for openInput/createOutput

        Document doc = new Document();
        doc.add(newStringField("id", Integer.toString(i), Field.Store.NO));
        addRandomFields(doc);

        // single doc
        try {
          iw.addDocument(doc);
          // we made it, sometimes delete our doc
          iw.deleteDocuments(new Term("id", Integer.toString(i)));
        } catch (
            @SuppressWarnings("unused")
            AlreadyClosedException ace) {
          // OK: writer was closed by abort; we just reopen now:
          dir.setRandomIOExceptionRateOnOpen(
              0.0); // disable exceptions on openInput until next iteration
          assertTrue(INDEX_WRITER_ACCESS.isDeleterClosed(iw));
          assertTrue(allowAlreadyClosed);
          allowAlreadyClosed = false;
          conf = newIndexWriterConfig(analyzer);
          // just for now, try to keep this test reproducible
          conf.setMergeScheduler(new SerialMergeScheduler());
          conf.setCodec(getCodec());
          iw = new IndexWriter(dir, conf);
        } catch (IOException e) {
          handleFakeIOException(e, exceptionStream);
          allowAlreadyClosed = true;
        }

        if (random().nextInt(10) == 0) {
          // trigger flush:
          try {
            if (random().nextBoolean()) {
              DirectoryReader ir = null;
              try {
                ir = DirectoryReader.open(iw, random().nextBoolean(), false);
                dir.setRandomIOExceptionRateOnOpen(
                    0.0); // disable exceptions on openInput until next iteration
                TestUtil.checkReader(ir);
              } finally {
                IOUtils.closeWhileHandlingException(ir);
              }
            } else {
              dir.setRandomIOExceptionRateOnOpen(
                  0.0); // disable exceptions on openInput until next iteration:
              // or we make slowExists angry and trip a scarier assert!
              iw.commit();
            }
            if (DirectoryReader.indexExists(dir)) {
              TestUtil.checkIndex(dir);
            }
          } catch (
              @SuppressWarnings("unused")
              AlreadyClosedException ace) {
            // OK: writer was closed by abort; we just reopen now:
            dir.setRandomIOExceptionRateOnOpen(
                0.0); // disable exceptions on openInput until next iteration
            assertTrue(INDEX_WRITER_ACCESS.isDeleterClosed(iw));
            assertTrue(allowAlreadyClosed);
            allowAlreadyClosed = false;
            conf = newIndexWriterConfig(analyzer);
            // just for now, try to keep this test reproducible
            conf.setMergeScheduler(new SerialMergeScheduler());
            conf.setCodec(getCodec());
            iw = new IndexWriter(dir, conf);
          } catch (IOException e) {
            handleFakeIOException(e, exceptionStream);
            allowAlreadyClosed = true;
          }
        }
      }

      try {
        dir.setRandomIOExceptionRateOnOpen(
            0.0); // disable exceptions on openInput until next iteration:
        // or we make slowExists angry and trip a scarier assert!
        iw.close();
      } catch (IOException e) {
        handleFakeIOException(e, exceptionStream);
        try {
          iw.rollback();
        } catch (
            @SuppressWarnings("unused")
            Throwable t) {
        }
      }
      dir.close();
    } catch (Throwable t) {
      System.out.println("Unexpected exception: dumping fake-exception-log:...");
      exceptionStream.flush();
      System.out.println(exceptionLog.toString("UTF-8"));
      System.out.flush();
      Rethrow.rethrow(t);
    }

    if (VERBOSE) {
      System.out.println("TEST PASSED: dumping fake-exception-log:...");
      System.out.println(exceptionLog.toString("UTF-8"));
    }
  }

  private void handleFakeIOException(IOException e, PrintStream exceptionStream) {
    Throwable ex = e;
    while (ex != null) {
      if (ex.getMessage() != null && ex.getMessage().startsWith("a random IOException")) {
        exceptionStream.println("\nTEST: got expected fake exc:" + ex.getMessage());
        ex.printStackTrace(exceptionStream);
        return;
      }
      ex = ex.getCause();
    }

    Rethrow.rethrow(e);
  }

  /**
   * Returns {@code false} if only the regular fields reader should be tested, and {@code true} if
   * only the merge instance should be tested.
   */
  protected boolean shouldTestMergeInstance() {
    return false;
  }

  protected final DirectoryReader maybeWrapWithMergingReader(DirectoryReader r) throws IOException {
    if (shouldTestMergeInstance()) {
      r = new MergingDirectoryReaderWrapper(r);
    }
    return r;
  }

  /** A directory that tracks created files that haven't been deleted. */
  protected static class FileTrackingDirectoryWrapper extends FilterDirectory {

    private final Set<String> files =
        Collections.newSetFromMap(new ConcurrentHashMap<String, Boolean>());

    /** Sole constructor. */
    FileTrackingDirectoryWrapper(Directory in) {
      super(in);
    }

    /** Get the set of created files. */
    public Set<String> getFiles() {
      return Set.copyOf(files);
    }

    @Override
    public IndexOutput createOutput(String name, IOContext context) throws IOException {
      files.add(name);
      return super.createOutput(name, context);
    }

    @Override
    public void rename(String source, String dest) throws IOException {
      files.remove(source);
      files.add(dest);
      super.rename(source, dest);
    }

    @Override
    public void deleteFile(String name) throws IOException {
      files.remove(name);
      super.deleteFile(name);
    }
  }

  private static class ReadBytesIndexInputWrapper extends IndexInput {

    private final IndexInput in;
    private final IntConsumer readByte;

    ReadBytesIndexInputWrapper(IndexInput in, IntConsumer readByte) {
      super(in.toString());
      this.in = in;
      this.readByte = readByte;
    }

    @Override
    public IndexInput clone() {
      return new ReadBytesIndexInputWrapper(in.clone(), readByte);
    }

    @Override
    public void close() throws IOException {
      in.close();
    }

    @Override
    public long getFilePointer() {
      return in.getFilePointer();
    }

    @Override
    public void seek(long pos) throws IOException {
      in.seek(pos);
    }

    @Override
    public long length() {
      return in.length();
    }

    @Override
    public IndexInput slice(String sliceDescription, long offset, long length) throws IOException {
      IndexInput slice = in.slice(sliceDescription, offset, length);
      return new ReadBytesIndexInputWrapper(
          slice, o -> readByte.accept(Math.toIntExact(offset + o)));
    }

    @Override
    public byte readByte() throws IOException {
      readByte.accept(Math.toIntExact(getFilePointer()));
      return in.readByte();
    }

    @Override
    public void readBytes(byte[] b, int offset, int len) throws IOException {
      final int fp = Math.toIntExact(getFilePointer());
      for (int i = 0; i < len; ++i) {
        readByte.accept(Math.addExact(fp, i));
      }
      in.readBytes(b, offset, len);
    }
  }

  /** A directory that tracks read bytes. */
  protected static class ReadBytesDirectoryWrapper extends FilterDirectory {

    /** Sole constructor. */
    public ReadBytesDirectoryWrapper(Directory in) {
      super(in);
    }

    private final Map<String, FixedBitSet> readBytes = new ConcurrentHashMap<>();

    /** Get information about which bytes have been read. */
    public Map<String, FixedBitSet> getReadBytes() {
      return Map.copyOf(readBytes);
    }

    @Override
    public IndexInput openInput(String name, IOContext context) throws IOException {
      IndexInput in = super.openInput(name, context);
      final FixedBitSet set =
          readBytes.computeIfAbsent(name, n -> new FixedBitSet(Math.toIntExact(in.length())));
      if (set.length() != in.length()) {
        throw new IllegalStateException();
      }
      return new ReadBytesIndexInputWrapper(in, set::set);
    }

    @Override
    public ChecksumIndexInput openChecksumInput(String name, IOContext context) throws IOException {
      ChecksumIndexInput in = super.openChecksumInput(name, context);
      final FixedBitSet set =
          readBytes.computeIfAbsent(name, n -> new FixedBitSet(Math.toIntExact(in.length())));
      if (set.length() != in.length()) {
        throw new IllegalStateException();
      }
      return new ChecksumIndexInput(in.toString()) {

        @Override
        public void readBytes(byte[] b, int offset, int len) throws IOException {
          final int fp = Math.toIntExact(getFilePointer());
          set.set(fp, Math.addExact(fp, len));
          in.readBytes(b, offset, len);
        }

        @Override
        public byte readByte() throws IOException {
          set.set(Math.toIntExact(getFilePointer()));
          return in.readByte();
        }

        @Override
        public IndexInput slice(String sliceDescription, long offset, long length)
            throws IOException {
          throw new UnsupportedOperationException();
        }

        @Override
        public long length() {
          return in.length();
        }

        @Override
        public long getFilePointer() {
          return in.getFilePointer();
        }

        @Override
        public void close() throws IOException {
          in.close();
        }

        @Override
        public long getChecksum() throws IOException {
          return in.getChecksum();
        }
      };
    }

    @Override
    public IndexOutput createOutput(String name, IOContext context) throws IOException {
      throw new UnsupportedOperationException();
    }

    @Override
    public IndexOutput createTempOutput(String prefix, String suffix, IOContext context)
        throws IOException {
      throw new UnsupportedOperationException();
    }
  }

  /**
   * This test is a best effort at verifying that checkIntegrity doesn't miss any files. It tests
   * that the combination of opening a reader and calling checkIntegrity on it reads all bytes of
   * all files.
   */
  public void testCheckIntegrityReadsAllBytes() throws Exception {
    assumeFalse(
        "SimpleText doesn't store checksums of its files", getCodec() instanceof SimpleTextCodec);
    FileTrackingDirectoryWrapper dir = new FileTrackingDirectoryWrapper(newDirectory());
    applyCreatedVersionMajor(dir);

    IndexWriterConfig cfg = new IndexWriterConfig(new MockAnalyzer(random()));
    IndexWriter w = new IndexWriter(dir, cfg);
    final int numDocs = atLeast(100);
    for (int i = 0; i < numDocs; ++i) {
      Document d = new Document();
      addRandomFields(d);
      w.addDocument(d);
    }
    w.forceMerge(1);
    w.commit();
    w.close();

    ReadBytesDirectoryWrapper readBytesWrapperDir = new ReadBytesDirectoryWrapper(dir);
    IndexReader reader = DirectoryReader.open(readBytesWrapperDir);
    LeafReader leafReader = getOnlyLeafReader(reader);
    leafReader.checkIntegrity();

    Map<String, FixedBitSet> readBytesMap = readBytesWrapperDir.getReadBytes();

    Set<String> unreadFiles = new HashSet<>(dir.getFiles());
    System.out.println(Arrays.toString(dir.listAll()));
    unreadFiles.removeAll(readBytesMap.keySet());
    unreadFiles.remove(IndexWriter.WRITE_LOCK_NAME);
    assertTrue("Some files have not been open: " + unreadFiles, unreadFiles.isEmpty());

    List<String> messages = new ArrayList<>();
    for (Map.Entry<String, FixedBitSet> entry : readBytesMap.entrySet()) {
      String name = entry.getKey();
      FixedBitSet unreadBytes = entry.getValue().clone();
      unreadBytes.flip(0, unreadBytes.length());
      int unread = unreadBytes.nextSetBit(0);
      if (unread != Integer.MAX_VALUE) {
        messages.add(
            "Offset "
                + unread
                + " of file "
                + name
                + "("
                + unreadBytes.length()
                + "bytes) was not read.");
      }
    }
    assertTrue(String.join("\n", messages), messages.isEmpty());
    reader.close();
    dir.close();
  }
}<|MERGE_RESOLUTION|>--- conflicted
+++ resolved
@@ -360,12 +360,9 @@
             proto.getPointIndexDimensionCount(),
             proto.getPointNumBytes(),
             proto.getVectorDimension(),
-<<<<<<< HEAD
-                false, proto.getVectorSimilarityFunction(),
-=======
+            false,
             proto.getVectorEncoding(),
             proto.getVectorSimilarityFunction(),
->>>>>>> b5dd7119
             proto.isSoftDeletesField());
 
     FieldInfos fieldInfos = new FieldInfos(new FieldInfo[] {field});
