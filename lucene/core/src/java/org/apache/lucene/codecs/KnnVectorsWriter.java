/*
 * Licensed to the Apache Software Foundation (ASF) under one or more
 * contributor license agreements.  See the NOTICE file distributed with
 * this work for additional information regarding copyright ownership.
 * The ASF licenses this file to You under the Apache License, Version 2.0
 * (the "License"); you may not use this file except in compliance with
 * the License.  You may obtain a copy of the License at
 *
 *     http://www.apache.org/licenses/LICENSE-2.0
 *
 * Unless required by applicable law or agreed to in writing, software
 * distributed under the License is distributed on an "AS IS" BASIS,
 * WITHOUT WARRANTIES OR CONDITIONS OF ANY KIND, either express or implied.
 * See the License for the specific language governing permissions and
 * limitations under the License.
 */

package org.apache.lucene.codecs;

import java.io.Closeable;
import java.io.IOException;
import java.util.ArrayList;
import java.util.List;
import org.apache.lucene.index.DocIDMerger;
import org.apache.lucene.index.FieldInfo;
import org.apache.lucene.index.MergeState;
import org.apache.lucene.index.Sorter;
import org.apache.lucene.index.VectorValues;
import org.apache.lucene.search.DocIdSetIterator;
import org.apache.lucene.util.Accountable;
import org.apache.lucene.util.BytesRef;
import org.apache.lucene.util.hnsw.HnswGraphSearcher;

/** Writes vectors to an index. */
public abstract class KnnVectorsWriter implements Accountable, Closeable {

  /** Sole constructor */
  protected KnnVectorsWriter() {}

  /** Add new field for indexing */
  public abstract KnnFieldVectorsWriter<?> addField(FieldInfo fieldInfo) throws IOException;

  /** Flush all buffered data on disk * */
  public abstract void flush(int maxDoc, Sorter.DocMap sortMap) throws IOException;

  /** Write field for merging */
  @SuppressWarnings("unchecked")
  public <T> void mergeOneField(FieldInfo fieldInfo, MergeState mergeState) throws IOException {
    KnnFieldVectorsWriter<T> writer = (KnnFieldVectorsWriter<T>) addField(fieldInfo);
    VectorValues mergedValues = MergedVectorValues.mergeVectorValues(fieldInfo, mergeState);
    for (int doc = mergedValues.nextDoc();
        doc != DocIdSetIterator.NO_MORE_DOCS;
        doc = mergedValues.nextDoc()) {
      writer.addValue(doc, mergedValues.vectorValue());
    }
  }

  /** Called once at the end before close */
  public abstract void finish() throws IOException;

  /**
   * Merges the segment vectors for all fields. This default implementation delegates to {@link
   * #mergeOneField}, passing a {@link KnnVectorsReader} that combines the vector values and ignores
   * deleted documents.
   */
  public final void merge(MergeState mergeState) throws IOException {
    for (int i = 0; i < mergeState.fieldInfos.length; i++) {
      KnnVectorsReader reader = mergeState.knnVectorsReaders[i];
      assert reader != null || mergeState.fieldInfos[i].hasVectorValues() == false;
      if (reader != null) {
        reader.checkIntegrity();
      }
    }

    for (FieldInfo fieldInfo : mergeState.mergeFieldInfos) {
      if (fieldInfo.hasVectorValues()) {
        if (mergeState.infoStream.isEnabled("VV")) {
          mergeState.infoStream.message("VV", "merging " + mergeState.segmentInfo);
        }

<<<<<<< HEAD
        writeField(
            fieldInfo,
            new KnnVectorsReader() {
              @Override
              public long ramBytesUsed() {
                return 0;
              }

              @Override
              public void close() {
                throw new UnsupportedOperationException();
              }

              @Override
              public void checkIntegrity() {
                throw new UnsupportedOperationException();
              }

              @Override
              public VectorValues getVectorValues(String field) throws IOException {
                return MergedVectorValues.mergeVectorValues(fieldInfo, mergeState);
              }

              @Override
              public TopDocs search(
                      String field, float[] target, int k, Bits acceptDocs, int visitedLimit, HnswGraphSearcher.Multivalued strategy) {
                throw new UnsupportedOperationException();
              }
            });
=======
        mergeOneField(fieldInfo, mergeState);
>>>>>>> b5dd7119

        if (mergeState.infoStream.isEnabled("VV")) {
          mergeState.infoStream.message("VV", "merge done " + mergeState.segmentInfo);
        }
      }
    }
    finish();
  }

  /** Tracks state of one sub-reader that we are merging */
  private static class VectorValuesSub extends DocIDMerger.Sub {

    final VectorValues values;

    VectorValuesSub(MergeState.DocMap docMap, VectorValues values) {
      super(docMap);
      this.values = values;
      assert values.docID() == -1;
    }

    @Override
    public int nextDoc() throws IOException {
      return values.nextDoc();
    }
  }

  /** View over multiple VectorValues supporting iterator-style access via DocIdMerger. */
  protected static class MergedVectorValues extends VectorValues {
    private final List<VectorValuesSub> subs;
    private final DocIDMerger<VectorValuesSub> docIdMerger;
    private final int size;

    private int docId;
    private VectorValuesSub current;

    /** Returns a merged view over all the segment's {@link VectorValues}. */
    public static MergedVectorValues mergeVectorValues(FieldInfo fieldInfo, MergeState mergeState)
        throws IOException {
      assert fieldInfo != null && fieldInfo.hasVectorValues();

      List<VectorValuesSub> subs = new ArrayList<>();
      for (int i = 0; i < mergeState.knnVectorsReaders.length; i++) {
        KnnVectorsReader knnVectorsReader = mergeState.knnVectorsReaders[i];
        if (knnVectorsReader != null) {
          VectorValues values = knnVectorsReader.getVectorValues(fieldInfo.name);
          if (values != null) {
            subs.add(new VectorValuesSub(mergeState.docMaps[i], values));
          }
        }
      }
      return new MergedVectorValues(subs, mergeState);
    }

    private MergedVectorValues(List<VectorValuesSub> subs, MergeState mergeState)
        throws IOException {
      this.subs = subs;
      docIdMerger = DocIDMerger.of(subs, mergeState.needsIndexSort);
      int totalSize = 0;
      for (VectorValuesSub sub : subs) {
        totalSize += sub.values.size();
      }
      size = totalSize;
      docId = -1;
    }

    @Override
    public int docID() {
      return docId;
    }

    @Override
    public int nextDoc() throws IOException {
      current = docIdMerger.next();
      if (current == null) {
        docId = NO_MORE_DOCS;
      } else {
        docId = current.mappedDocID;
      }
      return docId;
    }

    @Override
    public float[] vectorValue() throws IOException {
      return current.values.vectorValue();
    }

    @Override
    public long nextOrd() throws IOException {
      return 0;
    }

    @Override
    public BytesRef binaryValue() throws IOException {
      return current.values.binaryValue();
    }

    @Override
    public int advance(int target) {
      throw new UnsupportedOperationException();
    }

    @Override
    public int size() {
      return size;
    }

    @Override
    public int dimension() {
      return subs.get(0).values.dimension();
    }
  }
}<|MERGE_RESOLUTION|>--- conflicted
+++ resolved
@@ -78,39 +78,7 @@
           mergeState.infoStream.message("VV", "merging " + mergeState.segmentInfo);
         }
 
-<<<<<<< HEAD
-        writeField(
-            fieldInfo,
-            new KnnVectorsReader() {
-              @Override
-              public long ramBytesUsed() {
-                return 0;
-              }
-
-              @Override
-              public void close() {
-                throw new UnsupportedOperationException();
-              }
-
-              @Override
-              public void checkIntegrity() {
-                throw new UnsupportedOperationException();
-              }
-
-              @Override
-              public VectorValues getVectorValues(String field) throws IOException {
-                return MergedVectorValues.mergeVectorValues(fieldInfo, mergeState);
-              }
-
-              @Override
-              public TopDocs search(
-                      String field, float[] target, int k, Bits acceptDocs, int visitedLimit, HnswGraphSearcher.Multivalued strategy) {
-                throw new UnsupportedOperationException();
-              }
-            });
-=======
         mergeOneField(fieldInfo, mergeState);
->>>>>>> b5dd7119
 
         if (mergeState.infoStream.isEnabled("VV")) {
           mergeState.infoStream.message("VV", "merge done " + mergeState.segmentInfo);
