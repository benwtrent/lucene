/*
 * Licensed to the Apache Software Foundation (ASF) under one or more
 * contributor license agreements.  See the NOTICE file distributed with
 * this work for additional information regarding copyright ownership.
 * The ASF licenses this file to You under the Apache License, Version 2.0
 * (the "License"); you may not use this file except in compliance with
 * the License.  You may obtain a copy of the License at
 *
 *     http://www.apache.org/licenses/LICENSE-2.0
 *
 * Unless required by applicable law or agreed to in writing, software
 * distributed under the License is distributed on an "AS IS" BASIS,
 * WITHOUT WARRANTIES OR CONDITIONS OF ANY KIND, either express or implied.
 * See the License for the specific language governing permissions and
 * limitations under the License.
 */
package org.apache.lucene.codecs.lucene912;

import static org.apache.lucene.codecs.lucene912.Lucene912BinaryQuantizedVectorsFormat.BINARIZED_VECTOR_COMPONENT;
import static org.apache.lucene.codecs.lucene912.Lucene912BinaryQuantizedVectorsFormat.DIRECT_MONOTONIC_BLOCK_SHIFT;
import static org.apache.lucene.search.DocIdSetIterator.NO_MORE_DOCS;
import static org.apache.lucene.util.RamUsageEstimator.shallowSizeOfInstance;
import static org.apache.lucene.util.quantization.KMeans.DEFAULT_ITRS;
import static org.apache.lucene.util.quantization.KMeans.DEFAULT_RESTARTS;
import static org.apache.lucene.util.quantization.KMeans.DEFAULT_SAMPLE_SIZE;

import java.io.Closeable;
import java.io.IOException;
import java.nio.ByteBuffer;
import java.nio.ByteOrder;
import java.util.ArrayList;
import java.util.Arrays;
import java.util.List;
import org.apache.lucene.codecs.CodecUtil;
import org.apache.lucene.codecs.KnnVectorsReader;
import org.apache.lucene.codecs.KnnVectorsWriter;
import org.apache.lucene.codecs.hnsw.FlatFieldVectorsWriter;
import org.apache.lucene.codecs.hnsw.FlatVectorsWriter;
import org.apache.lucene.codecs.lucene95.OrdToDocDISIReaderConfiguration;
import org.apache.lucene.codecs.perfield.PerFieldKnnVectorsFormat;
import org.apache.lucene.index.DocsWithFieldSet;
import org.apache.lucene.index.FieldInfo;
import org.apache.lucene.index.FloatVectorValues;
import org.apache.lucene.index.IndexFileNames;
import org.apache.lucene.index.MergeState;
import org.apache.lucene.index.SegmentWriteState;
import org.apache.lucene.index.Sorter;
import org.apache.lucene.index.VectorEncoding;
import org.apache.lucene.index.VectorSimilarityFunction;
import org.apache.lucene.search.DocIdSetIterator;
import org.apache.lucene.search.VectorScorer;
import org.apache.lucene.store.IndexInput;
import org.apache.lucene.store.IndexOutput;
import org.apache.lucene.util.IOUtils;
import org.apache.lucene.util.InfoStream;
import org.apache.lucene.util.RamUsageEstimator;
import org.apache.lucene.util.hnsw.CloseableRandomVectorScorerSupplier;
import org.apache.lucene.util.hnsw.RandomAccessVectorValues;
import org.apache.lucene.util.hnsw.RandomVectorScorer;
import org.apache.lucene.util.hnsw.RandomVectorScorerSupplier;
import org.apache.lucene.util.quantization.BQSpaceUtils;
import org.apache.lucene.util.quantization.BQVectorUtils;
import org.apache.lucene.util.quantization.BinaryQuantizer;
import org.apache.lucene.util.quantization.KMeans;

/**
 * Writes raw and binarized vector values to index segments for KNN search.
 *
 * @lucene.experimental
 */
public class Lucene912BinaryQuantizedVectorsWriter extends FlatVectorsWriter {
  private static final long SHALLOW_RAM_BYTES_USED =
      shallowSizeOfInstance(Lucene912BinaryQuantizedVectorsWriter.class);

  private final SegmentWriteState segmentWriteState;
  private final List<FieldWriter> fields = new ArrayList<>();
  private final IndexOutput meta, binarizedVectorData;
  private final FlatVectorsWriter rawVectorDelegate;
  private final BinaryFlatVectorsScorer vectorsScorer;
  private final int numberOfVectorsPerCluster;
  private boolean finished;

  /**
   * Sole constructor
   *
   * @param vectorsScorer the scorer to use for scoring vectors
   */
  protected Lucene912BinaryQuantizedVectorsWriter(
      BinaryFlatVectorsScorer vectorsScorer,
      int numberOfVectorsPerCluster,
      FlatVectorsWriter rawVectorDelegate,
      SegmentWriteState state)
      throws IOException {
    super(vectorsScorer);
    this.vectorsScorer = vectorsScorer;
    this.numberOfVectorsPerCluster = numberOfVectorsPerCluster;
    this.segmentWriteState = state;
    String metaFileName =
        IndexFileNames.segmentFileName(
            state.segmentInfo.name,
            state.segmentSuffix,
            Lucene912BinaryQuantizedVectorsFormat.META_EXTENSION);

    String binarizedVectorDataFileName =
        IndexFileNames.segmentFileName(
            state.segmentInfo.name,
            state.segmentSuffix,
            Lucene912BinaryQuantizedVectorsFormat.VECTOR_DATA_EXTENSION);
    this.rawVectorDelegate = rawVectorDelegate;
    boolean success = false;
    try {
      meta = state.directory.createOutput(metaFileName, state.context);
      binarizedVectorData =
          state.directory.createOutput(binarizedVectorDataFileName, state.context);

      CodecUtil.writeIndexHeader(
          meta,
          Lucene912BinaryQuantizedVectorsFormat.META_CODEC_NAME,
          Lucene912BinaryQuantizedVectorsFormat.VERSION_CURRENT,
          state.segmentInfo.getId(),
          state.segmentSuffix);
      CodecUtil.writeIndexHeader(
          binarizedVectorData,
          Lucene912BinaryQuantizedVectorsFormat.VECTOR_DATA_CODEC_NAME,
          Lucene912BinaryQuantizedVectorsFormat.VERSION_CURRENT,
          state.segmentInfo.getId(),
          state.segmentSuffix);
      success = true;
    } finally {
      if (success == false) {
        IOUtils.closeWhileHandlingException(this);
      }
    }
  }

  @Override
  public FlatFieldVectorsWriter<?> addField(FieldInfo fieldInfo) throws IOException {
    FlatFieldVectorsWriter<?> rawVectorDelegate = this.rawVectorDelegate.addField(fieldInfo);
    if (fieldInfo.getVectorEncoding().equals(VectorEncoding.FLOAT32)) {
      @SuppressWarnings("unchecked")
      FieldWriter fieldWriter =
          new FieldWriter(
              fieldInfo,
              segmentWriteState.infoStream,
              (FlatFieldVectorsWriter<float[]>) rawVectorDelegate);
      fields.add(fieldWriter);
      return fieldWriter;
    }
    return rawVectorDelegate;
  }

  @Override
  public void flush(int maxDoc, Sorter.DocMap sortMap) throws IOException {
    rawVectorDelegate.flush(maxDoc, sortMap);
    for (FieldWriter field : fields) {
      final float[][] clusterCenters;
      short[] vectorClusters = null;
      int vectorCount = field.flatFieldVectorsWriter.getVectors().size();
      if (vectorCount > numberOfVectorsPerCluster) {
        RandomAccessVectorValues.Floats vectorValues =
            RandomAccessVectorValues.fromFloats(
                field.flatFieldVectorsWriter.getVectors(), field.fieldInfo.getVectorDimension());
        // TODO When assign vectors is true, it seems to adjust the centroids again, then the actual nearest centroid later
        // isn't the same?
        KMeans.Results kmeansResult = cluster(vectorValues, false);
        if (segmentWriteState.infoStream.isEnabled(BINARIZED_VECTOR_COMPONENT)) {
          segmentWriteState.infoStream.message(
              BINARIZED_VECTOR_COMPONENT, "clustered: " + kmeansResult);
        }
        clusterCenters = kmeansResult.centroids();
        vectorClusters = new short[vectorCount];
        int vidx = 0;
        for (float[] v : field.flatFieldVectorsWriter.getVectors()) {
          vectorClusters[vidx++] = (short) kmeansResult.nearestCentroid(v);
        }
        if (segmentWriteState.infoStream.isEnabled(BINARIZED_VECTOR_COMPONENT)) {
          segmentWriteState.infoStream.message(
            BINARIZED_VECTOR_COMPONENT, "centroids: " + Arrays.toString(vectorClusters));
        }
      } else {
        clusterCenters = new float[1][field.dimensionSums.length];
        for (int i = 0; i < field.dimensionSums.length; i++) {
          clusterCenters[0][i] = field.dimensionSums[i] / vectorCount;
        }
      }
      if (segmentWriteState.infoStream.isEnabled(BINARIZED_VECTOR_COMPONENT)) {
        segmentWriteState.infoStream.message(
            BINARIZED_VECTOR_COMPONENT,
            "Vectors' count:" + vectorCount + "; clusters' count:" + clusterCenters.length);
      }
      int descritizedDimension = BQVectorUtils.discretize(field.fieldInfo.getVectorDimension(), 64);
      BinaryQuantizer quantizer =
          new BinaryQuantizer(descritizedDimension, field.fieldInfo.getVectorSimilarityFunction());
      if (sortMap == null) {
        writeField(field, clusterCenters, vectorClusters, maxDoc, quantizer);
      } else {
        writeSortingField(field, clusterCenters, vectorClusters, maxDoc, sortMap, quantizer);
      }
      field.finish();
    }
  }

  private void writeField(
      FieldWriter fieldData,
      float[][] clusterCenters,
      short[] vectorClusters,
      int maxDoc,
      BinaryQuantizer quantizer)
      throws IOException {
    // write vector values
    long vectorDataOffset = binarizedVectorData.alignFilePointer(Float.BYTES);
    writeBinarizedVectors(fieldData, clusterCenters, vectorClusters, quantizer);
    long vectorDataLength = binarizedVectorData.getFilePointer() - vectorDataOffset;

    writeMeta(
        fieldData.fieldInfo,
        maxDoc,
        vectorDataOffset,
        vectorDataLength,
        clusterCenters,
        fieldData.getDocsWithFieldSet());
  }

  private void writeBinarizedVectors(
      FieldWriter fieldData,
      float[][] clusterCenters,
      short[] vectorClusters,
      BinaryQuantizer scalarQuantizer)
      throws IOException {
    byte[] vector =
        new byte[BQVectorUtils.discretize(fieldData.fieldInfo.getVectorDimension(), 64) / 8];
    int correctionsCount = scalarQuantizer.getSimilarity() == VectorSimilarityFunction.MAXIMUM_INNER_PRODUCT? 3 : 2;
    final ByteBuffer correctionsBuffer =
        ByteBuffer.allocate(Float.BYTES * correctionsCount).order(ByteOrder.LITTLE_ENDIAN);
    // TODO do we need to normalize for cosine?
    if (clusterCenters.length > 1) {
      int cnt = 0;
      short clusterId;
      byte bClusterId;
      for (float[] v : fieldData.getVectors()) {
        clusterId = vectorClusters[cnt++];
        float[] corrections =
            scalarQuantizer.quantizeForIndex(v, vector, clusterCenters[clusterId]);
        binarizedVectorData.writeBytes(vector, vector.length);
        bClusterId = BinarizedByteVectorValues.encodeClusterIdToByte(clusterId);
        binarizedVectorData.writeByte(bClusterId);
        // FIXME: handle of sim types like MIP such as COSINE?
        if (scalarQuantizer.getSimilarity() == VectorSimilarityFunction.MAXIMUM_INNER_PRODUCT) {
          correctionsBuffer.putFloat(corrections[0]);
          correctionsBuffer.putFloat(corrections[1]);
          correctionsBuffer.putFloat(corrections[2]);
        } else {
          correctionsBuffer.putFloat(corrections[0]);
          correctionsBuffer.putFloat(corrections[1]);
        }
        binarizedVectorData.writeBytes(correctionsBuffer.array(), correctionsBuffer.array().length);
        correctionsBuffer.rewind();
      }
    } else {
      float[] clusterCenter = clusterCenters[0];
      for (float[] v : fieldData.getVectors()) {
        float[] corrections = scalarQuantizer.quantizeForIndex(v, vector, clusterCenter);
        binarizedVectorData.writeBytes(vector, vector.length);
        // FIXME: handle of sim types like MIP such as COSINE?
        if (scalarQuantizer.getSimilarity() == VectorSimilarityFunction.MAXIMUM_INNER_PRODUCT) {
          correctionsBuffer.putFloat(corrections[0]);
          correctionsBuffer.putFloat(corrections[1]);
          correctionsBuffer.putFloat(corrections[2]);
        } else {
          correctionsBuffer.putFloat(corrections[0]);
          correctionsBuffer.putFloat(corrections[1]);
        }
        binarizedVectorData.writeBytes(correctionsBuffer.array(), correctionsBuffer.array().length);
        correctionsBuffer.rewind();
      }
    }
  }

  private void writeSortingField(
      FieldWriter fieldData,
      float[][] clusterCenters,
      short[] vectorClusters,
      int maxDoc,
      Sorter.DocMap sortMap,
      BinaryQuantizer scalarQuantizer)
      throws IOException {
    final int[] ordMap =
        new int[fieldData.getDocsWithFieldSet().cardinality()]; // new ord to old ord

    DocsWithFieldSet newDocsWithField = new DocsWithFieldSet();
    mapOldOrdToNewOrd(fieldData.getDocsWithFieldSet(), sortMap, null, ordMap, newDocsWithField);

    // write vector values
    long vectorDataOffset = binarizedVectorData.alignFilePointer(Float.BYTES);
    writeSortedBinarizedVectors(fieldData, clusterCenters, vectorClusters, ordMap, scalarQuantizer);
    long quantizedVectorLength = binarizedVectorData.getFilePointer() - vectorDataOffset;
    writeMeta(
        fieldData.fieldInfo,
        maxDoc,
        vectorDataOffset,
        quantizedVectorLength,
        clusterCenters,
        newDocsWithField);
  }

  private void writeSortedBinarizedVectors(
      FieldWriter fieldData,
      float[][] clusterCenters,
      short[] vectorClusters,
      int[] ordMap,
      BinaryQuantizer scalarQuantizer)
      throws IOException {
    byte[] vector =
        new byte[BQVectorUtils.discretize(fieldData.fieldInfo.getVectorDimension(), 64) / 8];
    int correctionsCount = scalarQuantizer.getSimilarity() == VectorSimilarityFunction.MAXIMUM_INNER_PRODUCT? 3 : 2;
    final ByteBuffer correctionsBuffer =
        ByteBuffer.allocate(Float.BYTES * correctionsCount).order(ByteOrder.LITTLE_ENDIAN);
    // TODO do we need to normalize for cosine?

    if (clusterCenters.length > 1) {
      short clusterId;
      byte bClusterId;
      for (int ordinal : ordMap) {
        float[] v = fieldData.getVectors().get(ordinal);
        clusterId = vectorClusters[ordinal];
        float[] corrections =
            scalarQuantizer.quantizeForIndex(v, vector, clusterCenters[clusterId]);
        binarizedVectorData.writeBytes(vector, vector.length);
        bClusterId = BinarizedByteVectorValues.encodeClusterIdToByte(clusterId);
        binarizedVectorData.writeByte(bClusterId);
        // FIXME: handle of sim types like MIP such as COSINE?
        if (scalarQuantizer.getSimilarity() == VectorSimilarityFunction.MAXIMUM_INNER_PRODUCT) {
          correctionsBuffer.putFloat(corrections[0]);
          correctionsBuffer.putFloat(corrections[1]);
          correctionsBuffer.putFloat(corrections[2]);
        } else {
          correctionsBuffer.putFloat(corrections[0]);
          correctionsBuffer.putFloat(corrections[1]);
        }
        binarizedVectorData.writeBytes(correctionsBuffer.array(), correctionsBuffer.array().length);
        correctionsBuffer.rewind();
      }
    } else {
      float[] clusterCenter = clusterCenters[0];
      for (int ordinal : ordMap) {
        float[] v = fieldData.getVectors().get(ordinal);
        float[] corrections = scalarQuantizer.quantizeForIndex(v, vector, clusterCenter);
        binarizedVectorData.writeBytes(vector, vector.length);
        // FIXME: handle of sim types like MIP such as COSINE?
        if (scalarQuantizer.getSimilarity() == VectorSimilarityFunction.MAXIMUM_INNER_PRODUCT) {
          correctionsBuffer.putFloat(corrections[0]);
          correctionsBuffer.putFloat(corrections[1]);
          correctionsBuffer.putFloat(corrections[2]);
        } else {
          correctionsBuffer.putFloat(corrections[0]);
          correctionsBuffer.putFloat(corrections[1]);
        }
        binarizedVectorData.writeBytes(correctionsBuffer.array(), correctionsBuffer.array().length);
        correctionsBuffer.rewind();
      }
    }
  }

  // TODO do we want to use `LongValues` to store vectorOrd -> centroidOrd mapping?
  private void writeMeta(
      FieldInfo field,
      int maxDoc,
      long vectorDataOffset,
      long vectorDataLength,
      float[][] clusterCenters,
      DocsWithFieldSet docsWithField)
      throws IOException {
    meta.writeInt(field.number);
    meta.writeInt(field.getVectorEncoding().ordinal());
    meta.writeInt(field.getVectorSimilarityFunction().ordinal());
    meta.writeVInt(field.getVectorDimension());
    meta.writeVLong(vectorDataOffset);
    meta.writeVLong(vectorDataLength);
    int count = docsWithField.cardinality();
    meta.writeVInt(count);
    if (count > 0) {
      meta.writeVInt(clusterCenters.length);
      final ByteBuffer buffer =
          ByteBuffer.allocate(field.getVectorDimension() * Float.BYTES)
              .order(ByteOrder.LITTLE_ENDIAN);
      for (float[] clusterCenter : clusterCenters) {
        buffer.asFloatBuffer().put(clusterCenter);
        meta.writeBytes(buffer.array(), buffer.array().length);
      }
    }
    OrdToDocDISIReaderConfiguration.writeStoredMeta(
        DIRECT_MONOTONIC_BLOCK_SHIFT, meta, binarizedVectorData, count, maxDoc, docsWithField);
  }

  @Override
  public void finish() throws IOException {
    if (finished) {
      throw new IllegalStateException("already finished");
    }
    finished = true;
    rawVectorDelegate.finish();
    if (meta != null) {
      // write end of fields marker
      meta.writeInt(-1);
      CodecUtil.writeFooter(meta);
    }
    if (binarizedVectorData != null) {
      CodecUtil.writeFooter(binarizedVectorData);
    }
  }

  @Override
  public void mergeOneField(FieldInfo fieldInfo, MergeState mergeState) throws IOException {
    if (fieldInfo.getVectorEncoding().equals(VectorEncoding.FLOAT32)) {
      final float[][] centroids;
      final float[] mergedCentroid = new float[fieldInfo.getVectorDimension()];
      int vectorCount = mergeAndRecalculateCentroids(mergeState, fieldInfo, mergedCentroid);
      // If we have more vectors than allowed for a single cluster, we will use KMeans to cluster
      if (vectorCount > numberOfVectorsPerCluster) {
        try (CloseableRandomVectorScorerSupplier vectorScorerSupplier =
            rawVectorDelegate.mergeOneFieldToIndex(fieldInfo, mergeState)) {
          assert vectorScorerSupplier.vectors() instanceof RandomAccessVectorValues.Floats;
          // we assume floats here as that is what KMeans currently requires
          RandomAccessVectorValues.Floats vectorValues =
              (RandomAccessVectorValues.Floats) vectorScorerSupplier.vectors();
          KMeans.Results kmeansResult = cluster(vectorValues, false);
          assert kmeansResult.centroids() != null && kmeansResult.centroids().length > 1;
          centroids = kmeansResult.centroids();
        }
      } else {
        // Don't need access to the random vectors, we can just use the merged
        rawVectorDelegate.mergeOneField(fieldInfo, mergeState);
        centroids = new float[][] {mergedCentroid};
      }
      if (segmentWriteState.infoStream.isEnabled(BINARIZED_VECTOR_COMPONENT)) {
        segmentWriteState.infoStream.message(
            BINARIZED_VECTOR_COMPONENT,
            "Vectors' count:" + vectorCount + "; clusters' count:" + centroids.length);
      }
      int descritizedDimension = BQVectorUtils.discretize(fieldInfo.getVectorDimension(), 64);
      BinarizedFloatVectorValues binarizedVectorValues =
          new BinarizedFloatVectorValues(
              KnnVectorsWriter.MergedVectorValues.mergeFloatVectorValues(fieldInfo, mergeState),
              new BinaryQuantizer(descritizedDimension, fieldInfo.getVectorSimilarityFunction()),
              centroids);
      long vectorDataOffset = binarizedVectorData.alignFilePointer(Float.BYTES);
      DocsWithFieldSet docsWithField =
          writeBinarizedVectorData(
              binarizedVectorData,
              binarizedVectorValues,
              centroids.length > 1,
              fieldInfo.getVectorSimilarityFunction());
      long vectorDataLength = binarizedVectorData.getFilePointer() - vectorDataOffset;
      writeMeta(
          fieldInfo,
          segmentWriteState.segmentInfo.maxDoc(),
          vectorDataOffset,
          vectorDataLength,
          centroids,
          docsWithField);
    } else {
      rawVectorDelegate.mergeOneField(fieldInfo, mergeState);
    }
  }

  static void writeQueryBinarizedVectorData(
      IndexOutput output,
      BinaryQuantizer quantizer,
      FloatVectorValues floatVectorValues,
      float[][] centroids)
      throws IOException {
    byte[] vector =
        new byte
            [(BQVectorUtils.discretize(floatVectorValues.dimension(), 64) / 8)
                * BQSpaceUtils.B_QUERY];
    int correctionsCount = quantizer.getSimilarity() == VectorSimilarityFunction.MAXIMUM_INNER_PRODUCT? 6 : 3;
    final ByteBuffer correctionsBuffer =
        ByteBuffer.allocate(Float.BYTES * correctionsCount + Short.BYTES).order(ByteOrder.LITTLE_ENDIAN);
    for (int docV = floatVectorValues.nextDoc();
        docV != NO_MORE_DOCS;
        docV = floatVectorValues.nextDoc()) {
      float[] floatVector = floatVectorValues.vectorValue();
      for (int i = 0; i < centroids.length; i++) {
        BinaryQuantizer.QueryFactors factors =
            quantizer.quantizeForQuery(floatVector, vector, centroids[i]);
        output.writeBytes(vector, vector.length);

        correctionsBuffer.putFloat(factors.distToC());
        correctionsBuffer.putFloat(factors.lower());
        correctionsBuffer.putFloat(factors.width());

        // FIXME: handle other similarity types here like COSINE
        if (quantizer.getSimilarity() == VectorSimilarityFunction.MAXIMUM_INNER_PRODUCT) {
          correctionsBuffer.putFloat(factors.normVmC());
          correctionsBuffer.putFloat(factors.vDotC());
          correctionsBuffer.putFloat(factors.cDotC());
        }
        // ensure we are positive and fit within an unsigned short value.
        assert factors.quantizedSum() >= 0 && factors.quantizedSum() <= 0xffff;
        correctionsBuffer.putShort((short) factors.quantizedSum());

        output.writeBytes(correctionsBuffer.array(), correctionsBuffer.array().length);
        correctionsBuffer.rewind();
      }
    }
  }

  static DocsWithFieldSet writeBinarizedVectorData(
      IndexOutput output,
      BinarizedByteVectorValues binarizedByteVectorValues,
      boolean moreThanOneCluster,
      VectorSimilarityFunction similarityFunction)
      throws IOException {
    DocsWithFieldSet docsWithField = new DocsWithFieldSet();
    for (int docV = binarizedByteVectorValues.nextDoc();
        docV != NO_MORE_DOCS;
        docV = binarizedByteVectorValues.nextDoc()) {
      // write vector
      byte[] binaryValue = binarizedByteVectorValues.vectorValue();
      output.writeBytes(binaryValue, binaryValue.length);
      if (moreThanOneCluster) {
        output.writeByte(
            BinarizedByteVectorValues.encodeClusterIdToByte(binarizedByteVectorValues.clusterId()));
      }
      // FIXME: handle other similarity functions the same as MIP such as COSINE
      // TODO handle quantization output correctly
      if (similarityFunction == VectorSimilarityFunction.MAXIMUM_INNER_PRODUCT) {
        output.writeInt(Float.floatToIntBits(binarizedByteVectorValues.getOOQ()));
        output.writeInt(Float.floatToIntBits(binarizedByteVectorValues.getNormOC()));
        output.writeInt(Float.floatToIntBits(binarizedByteVectorValues.getODotC()));
      } else {
        output.writeInt(Float.floatToIntBits(binarizedByteVectorValues.getDistanceToCentroid()));
        output.writeInt(Float.floatToIntBits(binarizedByteVectorValues.getMagnitude()));
      }
      docsWithField.add(docV);
    }
    return docsWithField;
  }

  @Override
  public CloseableRandomVectorScorerSupplier mergeOneFieldToIndex(
      FieldInfo fieldInfo, MergeState mergeState) throws IOException {
    if (fieldInfo.getVectorEncoding().equals(VectorEncoding.FLOAT32)) {
      final float[][] centroids;
      final float[] mergedCentroid = new float[fieldInfo.getVectorDimension()];
      int vectorCount = mergeAndRecalculateCentroids(mergeState, fieldInfo, mergedCentroid);
      // If we have more vectors than allowed for a single cluster, we will use KMeans to cluster
      if (vectorCount > numberOfVectorsPerCluster) {
        try (CloseableRandomVectorScorerSupplier vectorScorerSupplier =
            rawVectorDelegate.mergeOneFieldToIndex(fieldInfo, mergeState)) {
          assert vectorScorerSupplier.vectors() instanceof RandomAccessVectorValues.Floats;
          // we assume floats here as that is what KMeans currently requires
          RandomAccessVectorValues.Floats vectorValues =
              (RandomAccessVectorValues.Floats) vectorScorerSupplier.vectors();
          KMeans.Results kmeansResult = cluster(vectorValues, false);
          assert kmeansResult.centroids() != null && kmeansResult.centroids().length > 1;
          centroids = kmeansResult.centroids();
        }
      } else {
        // Don't need access to the random vectors, we can just use the merged
        rawVectorDelegate.mergeOneField(fieldInfo, mergeState);
        centroids = new float[][] {mergedCentroid};
      }
      if (segmentWriteState.infoStream.isEnabled(BINARIZED_VECTOR_COMPONENT)) {
        segmentWriteState.infoStream.message(
            BINARIZED_VECTOR_COMPONENT,
            "Vectors' count:" + vectorCount + "; clusters' count:" + centroids.length);
      }
      return mergeOneFieldToIndex(segmentWriteState, fieldInfo, mergeState, centroids);
    }
    return rawVectorDelegate.mergeOneFieldToIndex(fieldInfo, mergeState);
  }

  private CloseableRandomVectorScorerSupplier mergeOneFieldToIndex(
      SegmentWriteState segmentWriteState,
      FieldInfo fieldInfo,
      MergeState mergeState,
      float[][] centroids)
      throws IOException {
    long vectorDataOffset = binarizedVectorData.alignFilePointer(Float.BYTES);
    IndexOutput tempQuantizedVectorData =
        segmentWriteState.directory.createTempOutput(
            binarizedVectorData.getName(), "temp", segmentWriteState.context);
    IndexOutput tempScoreQuantizedVectorData =
        segmentWriteState.directory.createTempOutput(
            binarizedVectorData.getName(), "score_temp", segmentWriteState.context);
    IndexInput binarizedDataInput = null;
    IndexInput binarizedScoreDataInput = null;
    boolean success = false;
    int descritizedDimension = BQVectorUtils.discretize(fieldInfo.getVectorDimension(), 64);
    BinaryQuantizer quantizer =
        new BinaryQuantizer(descritizedDimension, fieldInfo.getVectorSimilarityFunction());
    try {
      BinarizedFloatVectorValues binarizedVectorValues =
          new BinarizedFloatVectorValues(
              KnnVectorsWriter.MergedVectorValues.mergeFloatVectorValues(fieldInfo, mergeState),
              quantizer,
              centroids);
      DocsWithFieldSet docsWithField =
          writeBinarizedVectorData(
              tempQuantizedVectorData,
              binarizedVectorValues,
              centroids.length > 1,
              fieldInfo.getVectorSimilarityFunction());
      CodecUtil.writeFooter(tempQuantizedVectorData);
      IOUtils.close(tempQuantizedVectorData);
      binarizedDataInput =
          segmentWriteState.directory.openInput(
              tempQuantizedVectorData.getName(), segmentWriteState.context);
      binarizedVectorData.copyBytes(
          binarizedDataInput, binarizedDataInput.length() - CodecUtil.footerLength());
      long vectorDataLength = binarizedVectorData.getFilePointer() - vectorDataOffset;
      CodecUtil.retrieveChecksum(binarizedDataInput);
      writeQueryBinarizedVectorData(
          tempScoreQuantizedVectorData,
          quantizer,
          KnnVectorsWriter.MergedVectorValues.mergeFloatVectorValues(fieldInfo, mergeState),
          centroids);
      CodecUtil.writeFooter(tempScoreQuantizedVectorData);
      IOUtils.close(tempScoreQuantizedVectorData);
      binarizedScoreDataInput =
          segmentWriteState.directory.openInput(
              tempScoreQuantizedVectorData.getName(), segmentWriteState.context);
      writeMeta(
          fieldInfo,
          segmentWriteState.segmentInfo.maxDoc(),
          vectorDataOffset,
          vectorDataLength,
          centroids,
          docsWithField);
      success = true;
      final IndexInput finalBinarizedDataInput = binarizedDataInput;
      final IndexInput finalBinarizedScoreDataInput = binarizedScoreDataInput;
      OffHeapBinarizedVectorValues vectorValues =
          new OffHeapBinarizedVectorValues.DenseOffHeapVectorValues(
              fieldInfo.getVectorDimension(),
              docsWithField.cardinality(),
              centroids,
              quantizer,
              fieldInfo.getVectorSimilarityFunction(),
              vectorsScorer,
              finalBinarizedDataInput);
      RandomVectorScorerSupplier scorerSupplier =
          vectorsScorer.getRandomVectorScorerSupplier(
              fieldInfo.getVectorSimilarityFunction(),
              new OffHeapBinarizedQueryVectorValues(
                  finalBinarizedScoreDataInput,
                  fieldInfo.getVectorDimension(),
                  docsWithField.cardinality(),
<<<<<<< HEAD
                  centroids.length),
=======
                  fieldInfo.getVectorSimilarityFunction()),
>>>>>>> b782888c
              vectorValues);
      return new BinarizedCloseableRandomVectorScorerSupplier(
          scorerSupplier,
          vectorValues,
          () -> {
            IOUtils.close(finalBinarizedDataInput, finalBinarizedScoreDataInput);
            IOUtils.deleteFilesIgnoringExceptions(
                segmentWriteState.directory,
                tempQuantizedVectorData.getName(),
                tempScoreQuantizedVectorData.getName());
          });
    } finally {
      if (success == false) {
        IOUtils.closeWhileHandlingException(
            tempQuantizedVectorData,
            tempScoreQuantizedVectorData,
            binarizedDataInput,
            binarizedScoreDataInput);
        IOUtils.deleteFilesIgnoringExceptions(
            segmentWriteState.directory,
            tempQuantizedVectorData.getName(),
            tempScoreQuantizedVectorData.getName());
      }
    }
  }

  @Override
  public void close() throws IOException {
    IOUtils.close(meta, binarizedVectorData, rawVectorDelegate);
  }

  static float[][] getCentroids(KnnVectorsReader vectorsReader, String fieldName) {
    if (vectorsReader instanceof PerFieldKnnVectorsFormat.FieldsReader candidateReader) {
      vectorsReader = candidateReader.getFieldReader(fieldName);
    }
    if (vectorsReader instanceof Lucene912BinaryQuantizedVectorsReader reader) {
      return reader.getCentroids(fieldName);
    }
    return null;
  }

  static int mergeAndRecalculateCentroids(
      MergeState mergeState, FieldInfo fieldInfo, float[] mergedCentroid) throws IOException {
    boolean recalculate = false;
    int totalVectorCount = 0;
    for (int i = 0; i < mergeState.knnVectorsReaders.length; i++) {
      KnnVectorsReader knnVectorsReader = mergeState.knnVectorsReaders[i];
      if (knnVectorsReader == null
          || knnVectorsReader.getFloatVectorValues(fieldInfo.name) == null) {
        continue;
      }
      float[][] centroids = getCentroids(knnVectorsReader, fieldInfo.name);
      int vectorCount = knnVectorsReader.getFloatVectorValues(fieldInfo.name).size();
      totalVectorCount += vectorCount;
      // If there aren't centroids, or previously clustered with more than one cluster
      // or if there are deleted docs, we must recalculate the centroid
      if (centroids == null || centroids.length > 1 || mergeState.liveDocs[i] != null) {
        recalculate = true;
        break;
      }
      for (int j = 0; j < centroids[0].length; j++) {
        mergedCentroid[j] += centroids[0][j] * vectorCount;
      }
    }
    if (recalculate) {
      return calculateCentroid(mergeState, fieldInfo, mergedCentroid);
    } else {
      for (int j = 0; j < mergedCentroid.length; j++) {
        mergedCentroid[j] += mergedCentroid[j] / totalVectorCount;
      }
      return totalVectorCount;
    }
  }

  static int calculateCentroid(MergeState mergeState, FieldInfo fieldInfo, float[] centroid)
      throws IOException {
    assert fieldInfo.getVectorEncoding().equals(VectorEncoding.FLOAT32);
    // clear out the centroid
    Arrays.fill(centroid, 0);
    int count = 0;
    for (int i = 0; i < mergeState.knnVectorsReaders.length; i++) {
      KnnVectorsReader knnVectorsReader = mergeState.knnVectorsReaders[i];
      if (knnVectorsReader == null) continue;
      FloatVectorValues vectorValues =
          mergeState.knnVectorsReaders[i].getFloatVectorValues(fieldInfo.name);
      if (vectorValues == null) {
        continue;
      }
      for (int doc = vectorValues.nextDoc();
          doc != DocIdSetIterator.NO_MORE_DOCS;
          doc = vectorValues.nextDoc()) {
        float[] vector = vectorValues.vectorValue();
        // TODO Panama sum
        for (int j = 0; j < vector.length; j++) {
          centroid[j] += vector[j];
        }
      }
      count += vectorValues.size();
    }
    if (count == 0) {
      return count;
    }
    // TODO Panama div
    for (int i = 0; i < centroid.length; i++) {
      centroid[i] /= count;
    }
    return count;
  }

  private KMeans.Results cluster(
      RandomAccessVectorValues.Floats vectorValues, boolean assignVectors) throws IOException {
    return KMeans.cluster(
        vectorValues,
        Math.max(1, vectorValues.size() / numberOfVectorsPerCluster),
        assignVectors,
        42,
        KMeans.KmeansInitializationMethod.FORGY,
        false,
        DEFAULT_RESTARTS,
        DEFAULT_ITRS,
        DEFAULT_SAMPLE_SIZE);
  }

  @Override
  public long ramBytesUsed() {
    long total = SHALLOW_RAM_BYTES_USED;
    for (FieldWriter field : fields) {
      // the field tracks the delegate field usage
      total += field.ramBytesUsed();
    }
    return total;
  }

  static class FieldWriter extends FlatFieldVectorsWriter<float[]> {
    private static final long SHALLOW_SIZE = shallowSizeOfInstance(FieldWriter.class);
    private final FieldInfo fieldInfo;
    // private final InfoStream infoStream;
    private boolean finished;
    private final FlatFieldVectorsWriter<float[]> flatFieldVectorsWriter;
    private final float[] dimensionSums;

    FieldWriter(
        FieldInfo fieldInfo,
        InfoStream infoStream,
        FlatFieldVectorsWriter<float[]> flatFieldVectorsWriter) {
      this.fieldInfo = fieldInfo;
      // this.infoStream = infoStream;
      this.flatFieldVectorsWriter = flatFieldVectorsWriter;
      this.dimensionSums = new float[fieldInfo.getVectorDimension()];
    }

    @Override
    public List<float[]> getVectors() {
      return flatFieldVectorsWriter.getVectors();
    }

    @Override
    public DocsWithFieldSet getDocsWithFieldSet() {
      return flatFieldVectorsWriter.getDocsWithFieldSet();
    }

    @Override
    public void finish() throws IOException {
      if (finished) {
        return;
      }
      assert flatFieldVectorsWriter.isFinished();
      if (flatFieldVectorsWriter.getVectors().size() > 0) {
        for (int i = 0; i < dimensionSums.length; i++) {
          dimensionSums[i] /= flatFieldVectorsWriter.getVectors().size();
        }
      }
      finished = true;
    }

    @Override
    public boolean isFinished() {
      return finished && flatFieldVectorsWriter.isFinished();
    }

    @Override
    public void addValue(int docID, float[] vectorValue) throws IOException {
      flatFieldVectorsWriter.addValue(docID, vectorValue);
      for (int i = 0; i < vectorValue.length; i++) {
        dimensionSums[i] += vectorValue[i];
      }
    }

    @Override
    public float[] copyValue(float[] vectorValue) {
      throw new UnsupportedOperationException();
    }

    @Override
    public long ramBytesUsed() {
      long size = SHALLOW_SIZE;
      size += flatFieldVectorsWriter.ramBytesUsed();
      size += RamUsageEstimator.sizeOf(dimensionSums);
      return size;
    }
  }

  // TODO this assumes a single centroid, we will need to adjust so that we can get the appropriate
  // query vector for each centroid, this means there will be num_centroid * num_docs quantized
  // values
  // but we will only need to access the quantized value for the centroid where the other vector
  // belongs
  static class OffHeapBinarizedQueryVectorValues
      implements RandomAccessBinarizedQueryByteVectorValues {
    private final IndexInput slice;
    private final int dimension;
    private final int size;
    private final int numCentroids;
    protected final byte[][] binaryValue;
    protected final ByteBuffer byteBuffer;
    private final int byteSize;
    // 0 centroid distance
    // 1 quantized value lower bound
    // 2 quantized value widths
    // 3 normVmc
    // 4 vDotC
    // 5 cDotC
<<<<<<< HEAD
    protected final float[][] correctiveValues;
    private int[] sumQuantizationValues;
=======
    protected final float[] correctiveValues;
    private int sumQuantizationValues;
>>>>>>> b782888c
    private int lastOrd = -1;
    private final int correctiveValuesSize;
    private final VectorSimilarityFunction vectorSimilarityFunction;

<<<<<<< HEAD
    OffHeapBinarizedQueryVectorValues(IndexInput data, int dimension, int size, int numCentroids) {
=======
    OffHeapBinarizedQueryVectorValues(IndexInput data, int dimension, int size, VectorSimilarityFunction vectorSimilarityFunction) {
>>>>>>> b782888c
      this.slice = data;
      this.dimension = dimension;
      this.size = size;
      this.numCentroids = numCentroids;
      // 4x the quantized binary dimensions
      int binaryDimensions = (BQVectorUtils.discretize(dimension, 64) / 8) * BQSpaceUtils.B_QUERY;
      this.byteBuffer = ByteBuffer.allocate(binaryDimensions);
<<<<<<< HEAD
      if (numCentroids == 1) {
        this.binaryValue = new byte[][] {byteBuffer.array()};
      } else {
        this.binaryValue = new byte[numCentroids][binaryDimensions];
      }
      this.sumQuantizationValues = new int[numCentroids];
      this.correctiveValues = new float[numCentroids][6];
      this.byteSize = (binaryDimensions + Float.BYTES * 6 + Short.BYTES) * numCentroids;
=======
      this.binaryValue = byteBuffer.array();
      this.vectorSimilarityFunction = vectorSimilarityFunction;
      this.correctiveValuesSize = vectorSimilarityFunction == VectorSimilarityFunction.MAXIMUM_INNER_PRODUCT ? 6 : 3;
      this.byteSize = binaryDimensions + Float.BYTES * correctiveValuesSize + Short.BYTES;
      this.correctiveValues = new float[this.correctiveValuesSize];
>>>>>>> b782888c
    }

    @Override
    public float getCentroidDistance(int targetOrd, int centroidOrd) throws IOException {
      if (lastOrd == targetOrd) {
        return correctiveValues[centroidOrd][0];
      }
      readCorrectiveValues(targetOrd);
      return correctiveValues[centroidOrd][0];
    }

    @Override
    public float getLower(int targetOrd, int centroidOrd) throws IOException {
      if (lastOrd == targetOrd) {
        return correctiveValues[centroidOrd][1];
      }
      readCorrectiveValues(targetOrd);
      return correctiveValues[centroidOrd][1];
    }

    @Override
    public float getWidth(int targetOrd, int centroidOrd) throws IOException {
      if (lastOrd == targetOrd) {
        return correctiveValues[centroidOrd][2];
      }
      readCorrectiveValues(targetOrd);
      return correctiveValues[centroidOrd][2];
    }

    @Override
    public float getNormVmC(int targetOrd, int centroidOrd) throws IOException {
      if (lastOrd == targetOrd) {
        return correctiveValues[centroidOrd][3];
      }
      readCorrectiveValues(targetOrd);
      return correctiveValues[centroidOrd][3];
    }

    @Override
    public float getVDotC(int targetOrd, int centroidOrd) throws IOException {
      if (lastOrd == targetOrd) {
        return correctiveValues[centroidOrd][4];
      }
      readCorrectiveValues(targetOrd);
      return correctiveValues[centroidOrd][4];
    }

    @Override
    public float getCDotC(int targetOrd, int centroidOrd) throws IOException {
      if (lastOrd == targetOrd) {
        return correctiveValues[centroidOrd][5];
      }
      readCorrectiveValues(targetOrd);
      return correctiveValues[centroidOrd][5];
    }

<<<<<<< HEAD
    private void readCorrectiveValues(int targetOrd) throws IOException {
      // load values
      vectorValue(targetOrd, 0);
=======
    private void readCorrectiveValues(int targetOrd, int centroidOrd) throws IOException {
      lastOrd = -1;
      slice.seek(((long) targetOrd * byteSize) + binaryValue.length);
      slice.readFloats(correctiveValues, 0, correctiveValuesSize);
>>>>>>> b782888c
    }

    @Override
    public int sumQuantizedValues(int targetOrd, int centroidOrd) throws IOException {
      if (lastOrd == targetOrd) {
        return sumQuantizationValues[centroidOrd];
      }
<<<<<<< HEAD
      // load values
      // todo improve
      vectorValue(targetOrd, centroidOrd);
      return sumQuantizationValues[centroidOrd];
=======
      lastOrd = -1;
      slice.seek(((long) targetOrd * byteSize) + binaryValue.length + Float.BYTES * correctiveValuesSize);
      sumQuantizationValues = Short.toUnsignedInt(slice.readShort());
      return sumQuantizationValues;
>>>>>>> b782888c
    }

    @Override
    public int size() {
      return size;
    }

    @Override
    public int getNumCentroids() {
      return numCentroids;
    }

    @Override
    public int dimension() {
      return dimension;
    }

    @Override
    public OffHeapBinarizedQueryVectorValues copy() throws IOException {
<<<<<<< HEAD
      return new OffHeapBinarizedQueryVectorValues(slice.clone(), dimension, size, numCentroids);
=======
      return new OffHeapBinarizedQueryVectorValues(slice.clone(), dimension, size, vectorSimilarityFunction);
>>>>>>> b782888c
    }

    public IndexInput getSlice() {
      return slice;
    }

    @Override
    public byte[] vectorValue(int targetOrd, int centroid) throws IOException {
      if (lastOrd == targetOrd) {
        return binaryValue[centroid];
      }
      slice.seek((long) targetOrd * byteSize);
<<<<<<< HEAD
      for (int i = 0; i < numCentroids; i++) {
        slice.readBytes(binaryValue[i], 0, binaryValue[i].length);
        slice.readFloats(correctiveValues[i], 0, 6);
        sumQuantizationValues[i] = Short.toUnsignedInt(slice.readShort());
      }
=======
      slice.readBytes(byteBuffer.array(), byteBuffer.arrayOffset(), binaryValue.length);
      slice.readFloats(correctiveValues, 0, correctiveValuesSize);
      sumQuantizationValues = Short.toUnsignedInt(slice.readShort());
>>>>>>> b782888c
      lastOrd = targetOrd;
      return binaryValue[centroid];
    }
  }

  static class BinarizedFloatVectorValues extends BinarizedByteVectorValues {
    private float[] corrections;
    private final byte[] binarized;
    private final float[][] centroids;
    private final FloatVectorValues values;
    private final BinaryQuantizer quantizer;
    private int lastDoc;
    private short clusterId = 0;

    BinarizedFloatVectorValues(
        FloatVectorValues delegate, BinaryQuantizer quantizer, float[][] centroids) {
      this.values = delegate;
      this.quantizer = quantizer;
      this.binarized = new byte[BQVectorUtils.discretize(delegate.dimension(), 64) / 8];
      this.centroids = centroids;
      lastDoc = -1;
    }

    @Override
    public short clusterId() {
      return clusterId;
    }

    @Override
    public float getDistanceToCentroid() {
      return corrections[0];
    }

    @Override
    public float getMagnitude() {
      return corrections[1];
    }

    @Override
    public float getOOQ() {
      return corrections[0];
    }

    @Override
    public float getNormOC() {
      return corrections[1];
    }

    @Override
    public float getODotC() {
      return corrections[2];
    }

    @Override
    public byte[] vectorValue() throws IOException {
      return binarized;
    }

    @Override
    public int dimension() {
      return values.dimension();
    }

    @Override
    public int size() {
      return values.size();
    }

    @Override
    public int docID() {
      return values.docID();
    }

    @Override
    public int nextDoc() throws IOException {
      int doc = values.nextDoc();
      if (doc != NO_MORE_DOCS) {
        binarize();
      }
      lastDoc = doc;
      return doc;
    }

    @Override
    public int advance(int target) throws IOException {
      int doc = values.advance(target);
      if (doc != NO_MORE_DOCS) {
        binarize();
      }
      lastDoc = doc;
      return doc;
    }

    @Override
    public VectorScorer scorer(float[] target) throws IOException {
      throw new UnsupportedOperationException();
    }

    private void binarize() throws IOException {
      if (lastDoc == docID()) return;
      if (centroids.length > 1) {
        float[] values = this.values.vectorValue();
        int nearestCentroid = 0;
        float nearestScore = Float.NEGATIVE_INFINITY;
        for (int i = 1; i < centroids.length; i++) {
          float score = VectorSimilarityFunction.EUCLIDEAN.compare(values, centroids[i]);
          if (score > nearestScore) {
            nearestScore = score;
            nearestCentroid = i;
          }
        }
        assert nearestCentroid >= 0 && nearestCentroid < centroids.length;
        clusterId = (short) nearestCentroid;
      }
      corrections =
          quantizer.quantizeForIndex(values.vectorValue(), binarized, centroids[clusterId]);
    }
  }

  static class BinarizedCloseableRandomVectorScorerSupplier
      implements CloseableRandomVectorScorerSupplier {
    private final RandomVectorScorerSupplier supplier;
    private final RandomAccessVectorValues vectorValues;
    private final Closeable onClose;

    BinarizedCloseableRandomVectorScorerSupplier(
        RandomVectorScorerSupplier supplier,
        RandomAccessVectorValues vectorValues,
        Closeable onClose) {
      this.supplier = supplier;
      this.onClose = onClose;
      this.vectorValues = vectorValues;
    }

    @Override
    public RandomVectorScorer scorer(int ord) throws IOException {
      return supplier.scorer(ord);
    }

    @Override
    public RandomVectorScorerSupplier copy() throws IOException {
      return supplier.copy();
    }

    @Override
    public void close() throws IOException {
      onClose.close();
    }

    @Override
    public int totalVectorCount() {
      return vectorValues.size();
    }

    @Override
    public RandomAccessVectorValues vectors() {
      return vectorValues;
    }
  }
}<|MERGE_RESOLUTION|>--- conflicted
+++ resolved
@@ -647,11 +647,8 @@
                   finalBinarizedScoreDataInput,
                   fieldInfo.getVectorDimension(),
                   docsWithField.cardinality(),
-<<<<<<< HEAD
-                  centroids.length),
-=======
+                  centroids.length,
                   fieldInfo.getVectorSimilarityFunction()),
->>>>>>> b782888c
               vectorValues);
       return new BinarizedCloseableRandomVectorScorerSupplier(
           scorerSupplier,
@@ -874,45 +871,29 @@
     // 3 normVmc
     // 4 vDotC
     // 5 cDotC
-<<<<<<< HEAD
     protected final float[][] correctiveValues;
     private int[] sumQuantizationValues;
-=======
-    protected final float[] correctiveValues;
-    private int sumQuantizationValues;
->>>>>>> b782888c
     private int lastOrd = -1;
     private final int correctiveValuesSize;
     private final VectorSimilarityFunction vectorSimilarityFunction;
-
-<<<<<<< HEAD
-    OffHeapBinarizedQueryVectorValues(IndexInput data, int dimension, int size, int numCentroids) {
-=======
-    OffHeapBinarizedQueryVectorValues(IndexInput data, int dimension, int size, VectorSimilarityFunction vectorSimilarityFunction) {
->>>>>>> b782888c
+    OffHeapBinarizedQueryVectorValues(IndexInput data, int dimension, int size, int numCentroids, VectorSimilarityFunction vectorSimilarityFunction) {
       this.slice = data;
       this.dimension = dimension;
       this.size = size;
       this.numCentroids = numCentroids;
+      this.vectorSimilarityFunction = vectorSimilarityFunction;
+        this.correctiveValuesSize = vectorSimilarityFunction == VectorSimilarityFunction.MAXIMUM_INNER_PRODUCT ? 6 : 3;
       // 4x the quantized binary dimensions
       int binaryDimensions = (BQVectorUtils.discretize(dimension, 64) / 8) * BQSpaceUtils.B_QUERY;
       this.byteBuffer = ByteBuffer.allocate(binaryDimensions);
-<<<<<<< HEAD
       if (numCentroids == 1) {
         this.binaryValue = new byte[][] {byteBuffer.array()};
       } else {
         this.binaryValue = new byte[numCentroids][binaryDimensions];
       }
       this.sumQuantizationValues = new int[numCentroids];
-      this.correctiveValues = new float[numCentroids][6];
-      this.byteSize = (binaryDimensions + Float.BYTES * 6 + Short.BYTES) * numCentroids;
-=======
-      this.binaryValue = byteBuffer.array();
-      this.vectorSimilarityFunction = vectorSimilarityFunction;
-      this.correctiveValuesSize = vectorSimilarityFunction == VectorSimilarityFunction.MAXIMUM_INNER_PRODUCT ? 6 : 3;
-      this.byteSize = binaryDimensions + Float.BYTES * correctiveValuesSize + Short.BYTES;
-      this.correctiveValues = new float[this.correctiveValuesSize];
->>>>>>> b782888c
+      this.correctiveValues = new float[numCentroids][correctiveValuesSize];
+      this.byteSize = (binaryDimensions + Float.BYTES * correctiveValuesSize + Short.BYTES) * numCentroids;
     }
 
     @Override
@@ -969,16 +950,9 @@
       return correctiveValues[centroidOrd][5];
     }
 
-<<<<<<< HEAD
     private void readCorrectiveValues(int targetOrd) throws IOException {
       // load values
       vectorValue(targetOrd, 0);
-=======
-    private void readCorrectiveValues(int targetOrd, int centroidOrd) throws IOException {
-      lastOrd = -1;
-      slice.seek(((long) targetOrd * byteSize) + binaryValue.length);
-      slice.readFloats(correctiveValues, 0, correctiveValuesSize);
->>>>>>> b782888c
     }
 
     @Override
@@ -986,17 +960,10 @@
       if (lastOrd == targetOrd) {
         return sumQuantizationValues[centroidOrd];
       }
-<<<<<<< HEAD
       // load values
       // todo improve
       vectorValue(targetOrd, centroidOrd);
       return sumQuantizationValues[centroidOrd];
-=======
-      lastOrd = -1;
-      slice.seek(((long) targetOrd * byteSize) + binaryValue.length + Float.BYTES * correctiveValuesSize);
-      sumQuantizationValues = Short.toUnsignedInt(slice.readShort());
-      return sumQuantizationValues;
->>>>>>> b782888c
     }
 
     @Override
@@ -1016,11 +983,7 @@
 
     @Override
     public OffHeapBinarizedQueryVectorValues copy() throws IOException {
-<<<<<<< HEAD
-      return new OffHeapBinarizedQueryVectorValues(slice.clone(), dimension, size, numCentroids);
-=======
-      return new OffHeapBinarizedQueryVectorValues(slice.clone(), dimension, size, vectorSimilarityFunction);
->>>>>>> b782888c
+      return new OffHeapBinarizedQueryVectorValues(slice.clone(), dimension, size, numCentroids, vectorSimilarityFunction);
     }
 
     public IndexInput getSlice() {
@@ -1033,17 +996,11 @@
         return binaryValue[centroid];
       }
       slice.seek((long) targetOrd * byteSize);
-<<<<<<< HEAD
       for (int i = 0; i < numCentroids; i++) {
         slice.readBytes(binaryValue[i], 0, binaryValue[i].length);
-        slice.readFloats(correctiveValues[i], 0, 6);
+        slice.readFloats(correctiveValues[i], 0, correctiveValuesSize);
         sumQuantizationValues[i] = Short.toUnsignedInt(slice.readShort());
       }
-=======
-      slice.readBytes(byteBuffer.array(), byteBuffer.arrayOffset(), binaryValue.length);
-      slice.readFloats(correctiveValues, 0, correctiveValuesSize);
-      sumQuantizationValues = Short.toUnsignedInt(slice.readShort());
->>>>>>> b782888c
       lastOrd = targetOrd;
       return binaryValue[centroid];
     }
