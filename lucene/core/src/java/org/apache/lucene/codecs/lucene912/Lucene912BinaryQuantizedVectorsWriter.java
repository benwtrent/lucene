--- conflicted
+++ resolved
@@ -780,13 +780,8 @@
                   finalBinarizedScoreDataInput,
                   fieldInfo.getVectorDimension(),
                   docsWithField.cardinality(),
-<<<<<<< HEAD
                   centroids.length,
                   fieldInfo.getVectorSimilarityFunction()),
-=======
-                  fieldInfo.getVectorSimilarityFunction(),
-                  centroids.length),
->>>>>>> 22c61a19
               vectorValues);
       return new BinarizedCloseableRandomVectorScorerSupplier(
           scorerSupplier,
@@ -1017,16 +1012,11 @@
     private int lastOrd = -1;
     private final int correctiveValuesSize;
     private final VectorSimilarityFunction vectorSimilarityFunction;
-<<<<<<< HEAD
-=======
-    private final int centroidsCount;
->>>>>>> 22c61a19
 
     OffHeapBinarizedQueryVectorValues(
         IndexInput data,
         int dimension,
         int size,
-<<<<<<< HEAD
         int numCentroids,
         VectorSimilarityFunction vectorSimilarityFunction) {
       this.slice = data;
@@ -1048,28 +1038,11 @@
       this.correctiveValues = new float[numCentroids][correctiveValuesSize];
       this.byteSize =
           (binaryDimensions + Float.BYTES * correctiveValuesSize + Short.BYTES) * numCentroids;
-=======
-        VectorSimilarityFunction vectorSimilarityFunction,
-        int centroidsCount) {
-      this.slice = data;
-      this.dimension = dimension;
-      this.size = size;
-      this.centroidsCount = centroidsCount;
-      // 4x the quantized binary dimensions
-      int binaryDimensions = (BQVectorUtils.discretize(dimension, 64) / 8) * BQSpaceUtils.B_QUERY;
-      this.byteBuffer = ByteBuffer.allocate(binaryDimensions);
-      this.binaryValue = byteBuffer.array();
-      this.vectorSimilarityFunction = vectorSimilarityFunction;
-      this.correctiveValuesSize =
-          vectorSimilarityFunction == VectorSimilarityFunction.MAXIMUM_INNER_PRODUCT ? 6 : 3;
-      this.byteSize = binaryDimensions + Float.BYTES * correctiveValuesSize + Short.BYTES;
-      this.correctiveValues = new float[this.correctiveValuesSize];
->>>>>>> 22c61a19
     }
 
     @Override
     public int centroidsCount() {
-      return centroidsCount;
+      return numCentroids;
     }
 
     @Override
@@ -1136,18 +1109,10 @@
       if (lastOrd == targetOrd) {
         return sumQuantizationValues[centroidOrd];
       }
-<<<<<<< HEAD
       // load values
       // todo improve
       vectorValue(targetOrd, centroidOrd);
       return sumQuantizationValues[centroidOrd];
-=======
-      lastOrd = -1;
-      slice.seek(
-          ((long) targetOrd * byteSize) + binaryValue.length + Float.BYTES * correctiveValuesSize);
-      sumQuantizationValues = Short.toUnsignedInt(slice.readShort());
-      return sumQuantizationValues;
->>>>>>> 22c61a19
     }
 
     @Override
@@ -1156,11 +1121,6 @@
     }
 
     @Override
-    public int getNumCentroids() {
-      return numCentroids;
-    }
-
-    @Override
     public int dimension() {
       return dimension;
     }
@@ -1168,11 +1128,7 @@
     @Override
     public OffHeapBinarizedQueryVectorValues copy() throws IOException {
       return new OffHeapBinarizedQueryVectorValues(
-<<<<<<< HEAD
           slice.clone(), dimension, size, numCentroids, vectorSimilarityFunction);
-=======
-          slice.clone(), dimension, size, vectorSimilarityFunction, centroidsCount);
->>>>>>> 22c61a19
     }
 
     public IndexInput getSlice() {
