--- conflicted
+++ resolved
@@ -39,13 +39,8 @@
   static final String NAME = "Lucene99ScalarQuantizedVectorsFormat";
 
   static final int VERSION_START = 0;
-<<<<<<< HEAD
-  static final int VERSION_PLUGGABLE_SIMILARITIES = 1;
-  public static final int VERSION_CURRENT = VERSION_PLUGGABLE_SIMILARITIES;
-=======
-  static final int VERSION_ADD_BITS = 1;
-  static final int VERSION_CURRENT = VERSION_ADD_BITS;
->>>>>>> 45c4f8c0
+  static final int VERSION_PLUGGABLE_SIMILARITIES_AND_ADD_BITS = 1;
+  public static final int VERSION_CURRENT = VERSION_PLUGGABLE_SIMILARITIES_AND_ADD_BITS;
   static final String META_CODEC_NAME = "Lucene99ScalarQuantizedVectorsFormatMeta";
   static final String VECTOR_DATA_CODEC_NAME = "Lucene99ScalarQuantizedVectorsFormatData";
   static final String META_EXTENSION = "vemq";
