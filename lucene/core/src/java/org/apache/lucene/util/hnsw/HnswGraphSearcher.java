--- conflicted
+++ resolved
@@ -108,22 +108,13 @@
     HnswGraphSearcher graphSearcher =
         new HnswGraphSearcher(
             similarityFunction,
-<<<<<<< HEAD
-            new NeighborQueue(topK, !similarityFunction.reversed),
-=======
             new NeighborQueue(topK, true),
->>>>>>> 64321114
             new SparseFixedBitSet(vectors.size()));
     NeighborQueue results;
     int[] eps = new int[] {graph.entryNode()};
     int numVisited = 0;
     for (int level = graph.numLevels() - 1; level >= 1; level--) {
-<<<<<<< HEAD
       results = graphSearcher.searchLevel(query, 1, level, eps, vectors, graph, null, visitedLimit, strategy);
-      eps[0] = results.pop();
-=======
-      results = graphSearcher.searchLevel(query, 1, level, eps, vectors, graph, null, visitedLimit);
->>>>>>> 64321114
 
       numVisited += results.visitedCount();
       visitedLimit -= results.visitedCount();
@@ -199,16 +190,6 @@
 
     // A bound that holds the minimum similarity to the query vector that a candidate vector must
     // have to be considered.
-<<<<<<< HEAD
-    BoundsChecker maxDistance = BoundsChecker.create(similarityFunction.reversed);
-    if (results.size() >= topK) {
-      maxDistance.set(results.topScore());
-    }
-    while (candidates.size() > 0 && results.incomplete() == false) {
-      // get the best candidate (closest or best scoring)
-      float topCandidateScore = candidates.topScore();
-      if (maxDistance.check(topCandidateScore)) {
-=======
     float minAcceptedSimilarity = Float.NEGATIVE_INFINITY;
     if (results.size() >= topK) {
       minAcceptedSimilarity = results.topScore();
@@ -217,7 +198,6 @@
       // get the best candidate (closest or best scoring)
       float topCandidateSimilarity = candidates.topScore();
       if (topCandidateSimilarity < minAcceptedSimilarity) {
->>>>>>> 64321114
         break;
       }
 
@@ -234,23 +214,13 @@
           results.markIncomplete();
           break;
         }
-<<<<<<< HEAD
-        float score = similarityFunction.compare(query, vectors.vectorValue(friendVectorId));
+        float friendSimilarity = similarityFunction.compare(query, vectors.vectorValue(friendVectorId));
         numVisited++;
-        if (maxDistance.check(score) == false) {
-          candidates.add(friendVectorId, score);
+        if (friendSimilarity >= minAcceptedSimilarity) {
+          candidates.add(friendVectorId, friendSimilarity);
           if (acceptOrds == null || acceptOrds.get(friendVectorId)) {
             if (results.insertWithOverflow(vectors.ordToDoc(friendVectorId), score, strategy) && results.size() >= topK) {
-              maxDistance.set(results.topScore());
-=======
-        float friendSimilarity = similarityFunction.compare(query, vectors.vectorValue(friendOrd));
-        numVisited++;
-        if (friendSimilarity >= minAcceptedSimilarity) {
-          candidates.add(friendOrd, friendSimilarity);
-          if (acceptOrds == null || acceptOrds.get(friendOrd)) {
-            if (results.insertWithOverflow(friendOrd, friendSimilarity) && results.size() >= topK) {
               minAcceptedSimilarity = results.topScore();
->>>>>>> 64321114
             }
           }
         }
