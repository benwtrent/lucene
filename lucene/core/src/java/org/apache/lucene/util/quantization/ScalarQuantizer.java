--- conflicted
+++ resolved
@@ -24,16 +24,14 @@
 import java.util.List;
 import java.util.Random;
 import java.util.stream.IntStream;
+import org.apache.lucene.codecs.FloatVectorProvider;
 import org.apache.lucene.codecs.VectorSimilarity;
 import org.apache.lucene.index.FloatVectorValues;
-<<<<<<< HEAD
-=======
-import org.apache.lucene.index.VectorSimilarityFunction;
 import org.apache.lucene.search.HitQueue;
 import org.apache.lucene.search.ScoreDoc;
->>>>>>> 45c4f8c0
 import org.apache.lucene.util.IntroSelector;
 import org.apache.lucene.util.Selector;
+import org.apache.lucene.util.hnsw.RandomAccessVectorValues;
 
 /**
  * Will scalar quantize float vectors into `int8` byte values. This is a lossy transformation.
@@ -324,7 +322,7 @@
 
   public static ScalarQuantizer fromVectorsAutoInterval(
       FloatVectorValues floatVectorValues,
-      VectorSimilarityFunction function,
+      VectorSimilarity function,
       int totalVectorCount,
       byte bits)
       throws IOException {
@@ -397,10 +395,19 @@
     // Now we need to find the best candidate pair by correlating the true quantized nearest
     // neighbor scores
     // with the float vector scores
-    List<ScoreDocsAndScoreVariance> nearestNeighbors = findNearestNeighbors(sampledDocs, function);
+    FloatVectorProvider floatVectorProvider =
+        FloatVectorProvider.fromRandomAccessVectorValues(
+            RandomAccessVectorValues.fromFloatVectorList(sampledDocs));
+    List<ScoreDocsAndScoreVariance> nearestNeighbors =
+        findNearestNeighbors(floatVectorProvider, sampledDocs.size(), function);
     float[] bestPair =
         candidateGridSearch(
-            nearestNeighbors, sampledDocs, lowerCandidates, upperCandidates, function, bits);
+            nearestNeighbors,
+            floatVectorProvider,
+            lowerCandidates,
+            upperCandidates,
+            function,
+            bits);
     return new ScalarQuantizer(bestPair[0], bestPair[1], bits);
   }
 
@@ -435,11 +442,12 @@
 
   private static float[] candidateGridSearch(
       List<ScoreDocsAndScoreVariance> nearestNeighbors,
-      List<float[]> vectors,
+      FloatVectorProvider vectors,
       float[] lowerCandidates,
       float[] upperCandidates,
-      VectorSimilarityFunction function,
-      byte bits) {
+      VectorSimilarity function,
+      byte bits)
+      throws IOException {
     double maxCorr = Double.NEGATIVE_INFINITY;
     float bestLower = 0f;
     float bestUpper = 0f;
@@ -485,19 +493,18 @@
   }
 
   /**
-   * @param vectors The vectors to find the nearest neighbors for each other
-   * @param similarityFunction The similarity function to use
    * @return The top 10 nearest neighbors for each vector from the vectors list
    */
   private static List<ScoreDocsAndScoreVariance> findNearestNeighbors(
-      List<float[]> vectors, VectorSimilarityFunction similarityFunction) {
-    List<HitQueue> queues = new ArrayList<>(vectors.size());
+      FloatVectorProvider floatVectorProvider, int size, VectorSimilarity similarityFunction)
+      throws IOException {
+    List<HitQueue> queues = new ArrayList<>(size);
     queues.add(new HitQueue(10, false));
-    for (int i = 0; i < vectors.size(); i++) {
-      float[] vector = vectors.get(i);
-      for (int j = i + 1; j < vectors.size(); j++) {
-        float[] otherVector = vectors.get(j);
-        float score = similarityFunction.compare(vector, otherVector);
+    VectorSimilarity.VectorComparator comparator =
+        similarityFunction.getFloatVectorComparator(floatVectorProvider);
+    for (int i = 0; i < size; i++) {
+      for (int j = i + 1; j < size; j++) {
+        float score = comparator.compare(i, j);
         // initialize the rest of the queues
         if (queues.size() <= j) {
           queues.add(new HitQueue(10, false));
@@ -507,9 +514,9 @@
       }
     }
     // Extract the top 10 from each queue
-    List<ScoreDocsAndScoreVariance> result = new ArrayList<>(vectors.size());
+    List<ScoreDocsAndScoreVariance> result = new ArrayList<>(size);
     OnlineMeanAndVar meanAndVar = new OnlineMeanAndVar();
-    for (int i = 0; i < vectors.size(); i++) {
+    for (int i = 0; i < size; i++) {
       HitQueue queue = queues.get(i);
       ScoreDoc[] scoreDocs = new ScoreDoc[queue.size()];
       for (int j = queue.size() - 1; j >= 0; j--) {
@@ -620,45 +627,47 @@
   private static class ScoreErrorCorrelator {
     private final OnlineMeanAndVar corr = new OnlineMeanAndVar();
     private final OnlineMeanAndVar errors = new OnlineMeanAndVar();
-    private final VectorSimilarityFunction function;
+    private final VectorSimilarity function;
     private final List<ScoreDocsAndScoreVariance> nearestNeighbors;
-    private final List<float[]> vectors;
+    private final FloatVectorProvider vectors;
     private final byte[] query;
-    private final byte[] vector;
     private final byte bits;
 
     public ScoreErrorCorrelator(
-        VectorSimilarityFunction function,
+        VectorSimilarity function,
         List<ScoreDocsAndScoreVariance> nearestNeighbors,
-        List<float[]> vectors,
+        FloatVectorProvider vectors,
         byte bits) {
       this.function = function;
       this.nearestNeighbors = nearestNeighbors;
       this.vectors = vectors;
-      this.query = new byte[vectors.get(0).length];
-      this.vector = new byte[vectors.get(0).length];
+      this.query = new byte[vectors.dimension()];
       this.bits = bits;
     }
 
-    double scoreErrorCorrelation(float lowerQuantile, float upperQuantile) {
+    double scoreErrorCorrelation(float lowerQuantile, float upperQuantile) throws IOException {
       corr.reset();
       ScalarQuantizer quantizer = new ScalarQuantizer(lowerQuantile, upperQuantile, bits);
       ScalarQuantizedVectorSimilarity scalarQuantizedVectorSimilarity =
-          ScalarQuantizedVectorSimilarity.fromVectorSimilarity(
+          new ScalarQuantizedVectorSimilarity(
               function, quantizer.getConstantMultiplier(), quantizer.bits);
+      QuantizedByteVectorProvider quantizedByteVectorProvider =
+          new QuantizedVectorProvider(vectors, quantizer, function);
+
       for (int i = 0; i < nearestNeighbors.size(); i++) {
-        float queryCorrection = quantizer.quantize(vectors.get(i), query, function);
+        float queryCorrection = quantizer.quantize(vectors.vectorValue(i), query, function);
         ScoreDocsAndScoreVariance scoreDocsAndScoreVariance = nearestNeighbors.get(i);
         ScoreDoc[] scoreDocs = scoreDocsAndScoreVariance.getScoreDocs();
         float scoreVariance = scoreDocsAndScoreVariance.scoreVariance;
+        VectorSimilarity.VectorScorer scorer =
+            scalarQuantizedVectorSimilarity.getVectorScorer(
+                quantizedByteVectorProvider, query, queryCorrection);
+
         // calculate the score for the vector against its nearest neighbors but with quantized
         // scores now
         errors.reset();
         for (ScoreDoc scoreDoc : scoreDocs) {
-          float vectorCorrection = quantizer.quantize(vectors.get(scoreDoc.doc), vector, function);
-          float qScore =
-              scalarQuantizedVectorSimilarity.score(
-                  query, queryCorrection, vector, vectorCorrection);
+          float qScore = scorer.compare(scoreDoc.doc);
           errors.add(qScore - scoreDoc.score);
         }
         corr.add(1 - errors.var() / scoreVariance);
@@ -666,4 +675,58 @@
       return corr.mean;
     }
   }
+
+  static final class QuantizedVectorProvider implements QuantizedByteVectorProvider {
+    private final FloatVectorProvider floatVectorProvider;
+    private final ScalarQuantizer scalarQuantizer;
+    private final VectorSimilarity similarityFunction;
+    private final byte[] quantizedVector;
+    private float correctionConstant;
+    private int docId = -1;
+
+    public QuantizedVectorProvider(
+        FloatVectorProvider floatVectorProvider,
+        ScalarQuantizer scalarQuantizer,
+        VectorSimilarity similarityFunction) {
+      this.floatVectorProvider = floatVectorProvider;
+      this.scalarQuantizer = scalarQuantizer;
+      this.similarityFunction = similarityFunction;
+      this.quantizedVector = new byte[floatVectorProvider.dimension()];
+    }
+
+    @Override
+    public int size() {
+      return -1;
+    }
+
+    @Override
+    public int dimension() {
+      return floatVectorProvider.dimension();
+    }
+
+    @Override
+    public byte[] vectorValue(int targetOrd) throws IOException {
+      if (targetOrd != docId) {
+        float[] vector = floatVectorProvider.vectorValue(targetOrd);
+        correctionConstant = scalarQuantizer.quantize(vector, quantizedVector, similarityFunction);
+        docId = targetOrd;
+      }
+      return quantizedVector;
+    }
+
+    @Override
+    public float getScoreCorrectionConstant(int vectorOrdinal) throws IOException {
+      if (vectorOrdinal != docId) {
+        float[] vector = floatVectorProvider.vectorValue(vectorOrdinal);
+        correctionConstant = scalarQuantizer.quantize(vector, quantizedVector, similarityFunction);
+        docId = vectorOrdinal;
+      }
+      return correctionConstant;
+    }
+
+    @Override
+    public QuantizedByteVectorProvider copy() {
+      return new QuantizedVectorProvider(floatVectorProvider, scalarQuantizer, similarityFunction);
+    }
+  }
 }