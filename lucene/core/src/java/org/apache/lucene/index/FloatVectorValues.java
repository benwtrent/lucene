--- conflicted
+++ resolved
@@ -71,7 +71,6 @@
    * @param target the query vector
    * @return a {@link VectorScorer} instance or null
    */
-<<<<<<< HEAD
   public abstract VectorScorer scorer(float[] query) throws IOException;
 
   /**
@@ -84,7 +83,8 @@
    */
   public DocIdSetIterator convertDocIdsToVectorOrdinals(DocIdSetIterator docIds) {
     return docIds;
-=======
+  }
+
   public VectorScorer scorer(float[] target) throws IOException {
     throw new UnsupportedOperationException();
   }
@@ -128,6 +128,5 @@
         return createDenseIterator();
       }
     };
->>>>>>> 19da754e
   }
 }