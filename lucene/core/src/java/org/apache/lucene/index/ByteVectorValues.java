/*
 * Licensed to the Apache Software Foundation (ASF) under one or more
 * contributor license agreements.  See the NOTICE file distributed with
 * this work for additional information regarding copyright ownership.
 * The ASF licenses this file to You under the Apache License, Version 2.0
 * (the "License"); you may not use this file except in compliance with
 * the License.  You may obtain a copy of the License at
 *
 *     http://www.apache.org/licenses/LICENSE-2.0
 *
 * Unless required by applicable law or agreed to in writing, software
 * distributed under the License is distributed on an "AS IS" BASIS,
 * WITHOUT WARRANTIES OR CONDITIONS OF ANY KIND, either express or implied.
 * See the License for the specific language governing permissions and
 * limitations under the License.
 */
package org.apache.lucene.index;

import java.io.IOException;
import java.util.List;
import org.apache.lucene.document.KnnByteVectorField;
import org.apache.lucene.search.VectorScorer;

/**
 * This class provides access to per-document floating point vector values indexed as {@link
 * KnnByteVectorField}.
 *
 * @lucene.experimental
 */
public abstract class ByteVectorValues extends KnnVectorValues {

  /** Sole constructor */
  protected ByteVectorValues() {}

  /**
   * Return the vector value for the given vector ordinal which must be in [0, size() - 1],
   * otherwise IndexOutOfBoundsException is thrown. The returned array may be shared across calls.
   *
   * @return the vector value
   */
  public abstract byte[] vectorValue(int ord) throws IOException;

  @Override
  public abstract ByteVectorValues copy() throws IOException;

  /**
   * Checks the Vector Encoding of a field
   *
   * @throws IllegalStateException if {@code field} has vectors, but using a different encoding
   * @lucene.internal
   * @lucene.experimental
   */
  public static void checkField(LeafReader in, String field) {
    FieldInfo fi = in.getFieldInfos().fieldInfo(field);
    if (fi != null && fi.hasVectorValues() && fi.getVectorEncoding() != VectorEncoding.BYTE) {
      throw new IllegalStateException(
          "Unexpected vector encoding ("
              + fi.getVectorEncoding()
              + ") for field "
              + field
              + "(expected="
              + VectorEncoding.BYTE
              + ")");
    }
  }

  /**
   * Return a {@link VectorScorer} for the given query vector.
   *
   * @param query the query vector
   * @return a {@link VectorScorer} instance or null
   */
<<<<<<< HEAD
  public abstract VectorScorer scorer(byte[] query) throws IOException;

  /**
   * Returns a new iterator that maps the provided docIds to the vector ordinals.
   *
   * <p>This method assumes that all docIds have corresponding ordinals.
   *
   * @lucene.internal
   * @lucene.experimental
   */
  public DocIdSetIterator convertDocIdsToVectorOrdinals(DocIdSetIterator docIds) {
    return docIds;
=======
  public VectorScorer scorer(byte[] query) throws IOException {
    throw new UnsupportedOperationException();
  }

  @Override
  public VectorEncoding getEncoding() {
    return VectorEncoding.BYTE;
  }

  /**
   * Creates a {@link ByteVectorValues} from a list of byte arrays.
   *
   * @param vectors the list of byte arrays
   * @param dim the dimension of the vectors
   * @return a {@link ByteVectorValues} instancec
   */
  public static ByteVectorValues fromBytes(List<byte[]> vectors, int dim) {
    return new ByteVectorValues() {
      @Override
      public int size() {
        return vectors.size();
      }

      @Override
      public int dimension() {
        return dim;
      }

      @Override
      public byte[] vectorValue(int targetOrd) {
        return vectors.get(targetOrd);
      }

      @Override
      public ByteVectorValues copy() {
        return this;
      }

      @Override
      public DocIndexIterator iterator() {
        return createDenseIterator();
      }
    };
>>>>>>> 19da754e
  }
}<|MERGE_RESOLUTION|>--- conflicted
+++ resolved
@@ -70,7 +70,6 @@
    * @param query the query vector
    * @return a {@link VectorScorer} instance or null
    */
-<<<<<<< HEAD
   public abstract VectorScorer scorer(byte[] query) throws IOException;
 
   /**
@@ -83,7 +82,8 @@
    */
   public DocIdSetIterator convertDocIdsToVectorOrdinals(DocIdSetIterator docIds) {
     return docIds;
-=======
+  }
+
   public VectorScorer scorer(byte[] query) throws IOException {
     throw new UnsupportedOperationException();
   }
@@ -127,6 +127,5 @@
         return createDenseIterator();
       }
     };
->>>>>>> 19da754e
   }
 }