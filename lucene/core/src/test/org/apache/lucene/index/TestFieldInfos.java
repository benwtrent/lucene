/*
 * Licensed to the Apache Software Foundation (ASF) under one or more
 * contributor license agreements.  See the NOTICE file distributed with
 * this work for additional information regarding copyright ownership.
 * The ASF licenses this file to You under the Apache License, Version 2.0
 * (the "License"); you may not use this file except in compliance with
 * the License.  You may obtain a copy of the License at
 *
 *     http://www.apache.org/licenses/LICENSE-2.0
 *
 * Unless required by applicable law or agreed to in writing, software
 * distributed under the License is distributed on an "AS IS" BASIS,
 * WITHOUT WARRANTIES OR CONDITIONS OF ANY KIND, either express or implied.
 * See the License for the specific language governing permissions and
 * limitations under the License.
 */
package org.apache.lucene.index;

import static org.hamcrest.CoreMatchers.equalTo;
import static org.hamcrest.CoreMatchers.sameInstance;

import java.io.IOException;
import java.util.HashMap;
import java.util.Iterator;
import org.apache.lucene.document.Document;
import org.apache.lucene.document.Field;
import org.apache.lucene.document.FieldType;
import org.apache.lucene.document.StringField;
import org.apache.lucene.store.Directory;
import org.apache.lucene.tests.analysis.MockAnalyzer;
import org.apache.lucene.tests.util.LuceneTestCase;

public class TestFieldInfos extends LuceneTestCase {

  public void testFieldInfos() throws Exception {
    Directory dir = newDirectory();
    IndexWriter writer =
        new IndexWriter(
            dir,
            newIndexWriterConfig(new MockAnalyzer(random()))
                .setMergePolicy(NoMergePolicy.INSTANCE));

    Document d1 = new Document();
    for (int i = 0; i < 15; i++) {
      d1.add(new StringField("f" + i, "v" + i, Field.Store.YES));
    }
    writer.addDocument(d1);
    writer.commit();

    Document d2 = new Document();
    d2.add(new StringField("f0", "v0", Field.Store.YES));
    d2.add(new StringField("f15", "v15", Field.Store.YES));
    d2.add(new StringField("f16", "v16", Field.Store.YES));
    writer.addDocument(d2);
    writer.commit();

    Document d3 = new Document();
    writer.addDocument(d3);
    writer.close();

    SegmentInfos sis = SegmentInfos.readLatestCommit(dir);
    assertEquals(3, sis.size());

    FieldInfos fis1 = IndexWriter.readFieldInfos(sis.info(0));
    FieldInfos fis2 = IndexWriter.readFieldInfos(sis.info(1));
    FieldInfos fis3 = IndexWriter.readFieldInfos(sis.info(2));

    // testing dense FieldInfos
    Iterator<FieldInfo> it = fis1.iterator();
    int i = 0;
    while (it.hasNext()) {
      FieldInfo fi = it.next();
      assertEquals(i, fi.number);
      assertEquals("f" + i, fi.name);
      assertEquals("f" + i, fis1.fieldInfo(i).name); // lookup by number
      assertEquals("f" + i, fis1.fieldInfo("f" + i).name); // lookup by name
      i++;
    }

    // testing sparse FieldInfos
    assertEquals("f0", fis2.fieldInfo(0).name); // lookup by number
    assertEquals("f0", fis2.fieldInfo("f0").name); // lookup by name
    assertNull(fis2.fieldInfo(1));
    assertNull(fis2.fieldInfo("f1"));
    assertEquals("f15", fis2.fieldInfo(15).name);
    assertEquals("f15", fis2.fieldInfo("f15").name);
    assertEquals("f16", fis2.fieldInfo(16).name);
    assertEquals("f16", fis2.fieldInfo("f16").name);

    // testing empty FieldInfos
    assertNull(fis3.fieldInfo(0)); // lookup by number
    assertNull(fis3.fieldInfo("f0")); // lookup by name
    assertEquals(0, fis3.size());
    Iterator<FieldInfo> it3 = fis3.iterator();
    assertFalse(it3.hasNext());
    dir.close();
  }

  public void testFieldAttributes() throws Exception {
    Directory dir = newDirectory();
    IndexWriter writer =
        new IndexWriter(
            dir,
            newIndexWriterConfig(new MockAnalyzer(random()))
                .setMergePolicy(NoMergePolicy.INSTANCE));

    FieldType type1 = new FieldType();
    type1.setStored(true);
    type1.putAttribute("testKey1", "testValue1");

    Document d1 = new Document();
    d1.add(new Field("f1", "v1", type1));
    FieldType type2 = new FieldType(type1);
    // changing the value after copying shouldn't impact the original type1
    type2.putAttribute("testKey1", "testValue2");
    writer.addDocument(d1);
    writer.commit();

    Document d2 = new Document();
    type1.putAttribute("testKey1", "testValueX");
    type1.putAttribute("testKey2", "testValue2");
    d2.add(new Field("f1", "v2", type1));
    d2.add(new Field("f2", "v2", type2));
    writer.addDocument(d2);
    writer.commit();
    writer.forceMerge(1);

    IndexReader reader = DirectoryReader.open(writer);
    FieldInfos fis = FieldInfos.getMergedFieldInfos(reader);
    assertEquals(fis.size(), 2);
    Iterator<FieldInfo> it = fis.iterator();
    while (it.hasNext()) {
      FieldInfo fi = it.next();
      switch (fi.name) {
        case "f1":
          // testKey1 can point to either testValue1 or testValueX based on the order
          // of merge, but we see textValueX winning here since segment_2 is merged on segment_1.
          assertEquals("testValueX", fi.getAttribute("testKey1"));
          assertEquals("testValue2", fi.getAttribute("testKey2"));
          break;
        case "f2":
          assertEquals("testValue2", fi.getAttribute("testKey1"));
          break;
        default:
          assertFalse("Unknown field", true);
      }
    }
    reader.close();
    writer.close();
    dir.close();
  }

  public void testFieldAttributesSingleSegment() throws Exception {
    Directory dir = newDirectory();
    IndexWriter writer =
        new IndexWriter(
            dir,
            newIndexWriterConfig(new MockAnalyzer(random()))
                .setMergePolicy(NoMergePolicy.INSTANCE));

    Document d1 = new Document();
    FieldType type1 = new FieldType();
    type1.setStored(true);
    type1.putAttribute("att1", "attdoc1");
    d1.add(new Field("f1", "v1", type1));
    // add field with the same name and an extra attribute
    type1.putAttribute("att2", "attdoc1");
    d1.add(new Field("f1", "v1", type1));
    writer.addDocument(d1);

    Document d2 = new Document();
    type1.putAttribute("att1", "attdoc2");
    type1.putAttribute("att2", "attdoc2");
    type1.putAttribute("att3", "attdoc2");
    FieldType type2 = new FieldType();
    type2.setStored(true);
    type2.putAttribute("att4", "attdoc2");
    d2.add(new Field("f1", "v2", type1));
    d2.add(new Field("f2", "v2", type2));
    writer.addDocument(d2);
    writer.commit();

    IndexReader reader = DirectoryReader.open(writer);
    FieldInfos fis = FieldInfos.getMergedFieldInfos(reader);

    // test that attributes for f1 are introduced by d1,
    // and not modified by d2
    FieldInfo fi1 = fis.fieldInfo("f1");
    assertEquals("attdoc1", fi1.getAttribute("att1"));
    assertEquals("attdoc1", fi1.getAttribute("att2"));
    assertEquals(null, fi1.getAttribute("att3"));

    // test that attributes for f2 are introduced by d2
    FieldInfo fi2 = fis.fieldInfo("f2");
    assertEquals("attdoc2", fi2.getAttribute("att4"));

    reader.close();
    writer.close();
    dir.close();
  }

  public void testMergedFieldInfos_empty() throws IOException {
    Directory dir = newDirectory();
    IndexWriter writer = new IndexWriter(dir, newIndexWriterConfig(new MockAnalyzer(random())));

    IndexReader reader = DirectoryReader.open(writer);
    FieldInfos actual = FieldInfos.getMergedFieldInfos(reader);
    FieldInfos expected = FieldInfos.EMPTY;

    assertThat(actual, sameInstance(expected));

    reader.close();
    writer.close();
    dir.close();
  }

  public void testMergedFieldInfos_singleLeaf() throws IOException {
    Directory dir = newDirectory();
    IndexWriter writer = new IndexWriter(dir, newIndexWriterConfig(new MockAnalyzer(random())));

    Document d1 = new Document();
    d1.add(new StringField("f1", "v1", Field.Store.YES));
    writer.addDocument(d1);
    writer.commit();

    Document d2 = new Document();
    d2.add(new StringField("f2", "v2", Field.Store.YES));
    writer.addDocument(d2);
    writer.commit();

    writer.forceMerge(1);

    IndexReader reader = DirectoryReader.open(writer);
    FieldInfos actual = FieldInfos.getMergedFieldInfos(reader);
    FieldInfos expected = reader.leaves().get(0).reader().getFieldInfos();

    assertThat(reader.leaves().size(), equalTo(1));
    assertThat(actual, sameInstance(expected));

    reader.close();
    writer.close();
    dir.close();
  }

  public void testFieldNumbersAutoIncrement() {
    FieldInfos.FieldNumbers fieldNumbers = new FieldInfos.FieldNumbers("softDeletes");
    for (int i = 0; i < 10; i++) {
      fieldNumbers.addOrGet(
          new FieldInfo(
              "field" + i,
              -1,
              false,
              false,
              false,
              IndexOptions.NONE,
              DocValuesType.NONE,
              -1,
              new HashMap<>(),
              0,
              0,
              0,
              0,
<<<<<<< HEAD
                  false, VectorSimilarityFunction.EUCLIDEAN,
=======
              VectorEncoding.FLOAT32,
              VectorSimilarityFunction.EUCLIDEAN,
>>>>>>> b5dd7119
              false));
    }
    int idx =
        fieldNumbers.addOrGet(
            new FieldInfo(
                "EleventhField",
                -1,
                false,
                false,
                false,
                IndexOptions.NONE,
                DocValuesType.NONE,
                -1,
                new HashMap<>(),
                0,
                0,
                0,
                0,
<<<<<<< HEAD
                    false, VectorSimilarityFunction.EUCLIDEAN,
=======
                VectorEncoding.FLOAT32,
                VectorSimilarityFunction.EUCLIDEAN,
>>>>>>> b5dd7119
                false));
    assertEquals("Field numbers 0 through 9 were allocated", 10, idx);

    fieldNumbers.clear();
    idx =
        fieldNumbers.addOrGet(
            new FieldInfo(
                "PostClearField",
                -1,
                false,
                false,
                false,
                IndexOptions.NONE,
                DocValuesType.NONE,
                -1,
                new HashMap<>(),
                0,
                0,
                0,
                0,
<<<<<<< HEAD
                    false, VectorSimilarityFunction.EUCLIDEAN,
=======
                VectorEncoding.FLOAT32,
                VectorSimilarityFunction.EUCLIDEAN,
>>>>>>> b5dd7119
                false));
    assertEquals("Field numbers should reset after clear()", 0, idx);
  }
}<|MERGE_RESOLUTION|>--- conflicted
+++ resolved
@@ -260,12 +260,9 @@
               0,
               0,
               0,
-<<<<<<< HEAD
-                  false, VectorSimilarityFunction.EUCLIDEAN,
-=======
+              false,
               VectorEncoding.FLOAT32,
               VectorSimilarityFunction.EUCLIDEAN,
->>>>>>> b5dd7119
               false));
     }
     int idx =
@@ -284,12 +281,9 @@
                 0,
                 0,
                 0,
-<<<<<<< HEAD
-                    false, VectorSimilarityFunction.EUCLIDEAN,
-=======
+                false,
                 VectorEncoding.FLOAT32,
                 VectorSimilarityFunction.EUCLIDEAN,
->>>>>>> b5dd7119
                 false));
     assertEquals("Field numbers 0 through 9 were allocated", 10, idx);
 
@@ -310,12 +304,9 @@
                 0,
                 0,
                 0,
-<<<<<<< HEAD
-                    false, VectorSimilarityFunction.EUCLIDEAN,
-=======
+                false,
                 VectorEncoding.FLOAT32,
                 VectorSimilarityFunction.EUCLIDEAN,
->>>>>>> b5dd7119
                 false));
     assertEquals("Field numbers should reset after clear()", 0, idx);
   }
