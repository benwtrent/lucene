/*
 * Licensed to the Apache Software Foundation (ASF) under one or more
 * contributor license agreements.  See the NOTICE file distributed with
 * this work for additional information regarding copyright ownership.
 * The ASF licenses this file to You under the Apache License, Version 2.0
 * (the "License"); you may not use this file except in compliance with
 * the License.  You may obtain a copy of the License at
 *
 *     http://www.apache.org/licenses/LICENSE-2.0
 *
 * Unless required by applicable law or agreed to in writing, software
 * distributed under the License is distributed on an "AS IS" BASIS,
 * WITHOUT WARRANTIES OR CONDITIONS OF ANY KIND, either express or implied.
 * See the License for the specific language governing permissions and
 * limitations under the License.
 */
package org.apache.lucene.search;

<<<<<<< HEAD
=======
import static com.carrotsearch.randomizedtesting.RandomizedTest.frequently;
import static org.apache.lucene.index.VectorSimilarityFunction.COSINE;
import static org.apache.lucene.index.VectorSimilarityFunction.DOT_PRODUCT;
import static org.apache.lucene.index.VectorSimilarityFunction.EUCLIDEAN;
import static org.apache.lucene.search.DocIdSetIterator.NO_MORE_DOCS;
import static org.apache.lucene.util.TestVectorUtil.randomVector;

import java.io.IOException;
import java.util.HashSet;
import java.util.Set;
>>>>>>> b5dd7119
import org.apache.lucene.document.Document;
import org.apache.lucene.document.Field;
import org.apache.lucene.document.IntPoint;
import org.apache.lucene.document.KnnVectorField;
import org.apache.lucene.document.NumericDocValuesField;
import org.apache.lucene.document.StringField;
import org.apache.lucene.index.DirectoryReader;
import org.apache.lucene.index.FilterDirectoryReader;
import org.apache.lucene.index.FilterLeafReader;
import org.apache.lucene.index.IndexReader;
import org.apache.lucene.index.IndexWriter;
import org.apache.lucene.index.IndexWriterConfig;
import org.apache.lucene.index.LeafReader;
import org.apache.lucene.index.LeafReaderContext;
import org.apache.lucene.index.Term;
import org.apache.lucene.index.VectorEncoding;
import org.apache.lucene.store.Directory;
import org.apache.lucene.tests.index.RandomIndexWriter;
import org.apache.lucene.tests.util.LuceneTestCase;
import org.apache.lucene.tests.util.TestUtil;
import org.apache.lucene.util.BitSet;
import org.apache.lucene.util.BitSetIterator;
import org.apache.lucene.util.Bits;
import org.apache.lucene.util.BytesRef;
import org.apache.lucene.util.FixedBitSet;
import org.apache.lucene.util.VectorUtil;
import org.apache.lucene.util.hnsw.HnswGraphSearcher;

import java.io.IOException;
import java.util.Arrays;
import java.util.HashSet;
import java.util.LinkedList;
import java.util.List;
import java.util.Set;

import static com.carrotsearch.randomizedtesting.RandomizedTest.frequently;
import static org.apache.lucene.index.VectorSimilarityFunction.COSINE;
import static org.apache.lucene.index.VectorSimilarityFunction.DOT_PRODUCT;
import static org.apache.lucene.search.DocIdSetIterator.NO_MORE_DOCS;
import static org.apache.lucene.util.TestVectorUtil.randomVector;

/** TestKnnVectorQuery tests KnnVectorQuery. */
public class TestKnnVectorQuery extends LuceneTestCase {

  public void testEquals() {
    KnnVectorQuery q1 = new KnnVectorQuery("f1", new float[] {0, 1}, 10);
    Query filter1 = new TermQuery(new Term("id", "id1"));
    KnnVectorQuery q2 = new KnnVectorQuery("f1", new float[] {0, 1}, 10, filter1);

    assertNotEquals(q2, q1);
    assertNotEquals(q1, q2);
    assertEquals(q2, new KnnVectorQuery("f1", new float[] {0, 1}, 10, filter1));

    Query filter2 = new TermQuery(new Term("id", "id2"));
    assertNotEquals(q2, new KnnVectorQuery("f1", new float[] {0, 1}, 10, filter2));

    assertEquals(q1, new KnnVectorQuery("f1", new float[] {0, 1}, 10));

    assertNotEquals(null, q1);

    assertNotEquals(q1, new TermQuery(new Term("f1", "x")));

    assertNotEquals(q1, new KnnVectorQuery("f2", new float[] {0, 1}, 10));
    assertNotEquals(q1, new KnnVectorQuery("f1", new float[] {1, 1}, 10));
    assertNotEquals(q1, new KnnVectorQuery("f1", new float[] {0, 1}, 2));
    assertNotEquals(q1, new KnnVectorQuery("f1", new float[] {0}, 10));
  }

  public void testToString() {
    KnnVectorQuery q1 = new KnnVectorQuery("f1", new float[] {0, 1}, 10);
    assertEquals("KnnVectorQuery:f1[0.0,...][10]", q1.toString("ignored"));
  }

  /**
   * Tests if a KnnVectorQuery is rewritten to a MatchNoDocsQuery when there are no documents to
   * match.
   */
  public void testEmptyIndex() throws IOException {
    try (Directory indexStore = getIndexStore("field");
        IndexReader reader = DirectoryReader.open(indexStore)) {
      IndexSearcher searcher = newSearcher(reader);
      KnnVectorQuery kvq = new KnnVectorQuery("field", new float[] {1, 2}, 10);
      assertMatches(searcher, kvq, 0);
      Query q = searcher.rewrite(kvq);
      assertTrue(q instanceof MatchNoDocsQuery);
    }
  }

  /**
   * Tests that a KnnVectorQuery whose topK &gt;= numDocs returns all the documents in score order
   */
  public void testMultiVale() throws IOException {
    float[][] doc1Vectors = new float[][]{new float[] {1, 2.5f,1}, new float[] {1, 2.5f, 1}};
    float[][] doc2Vectors = new float[][]{new float[] {1, 4,1}, new float[] {1, 500,1}, new float[] {1, 1,4}};
    float[][] doc3Vectors = new float[][]{new float[] {1, 2,1}, new float[] {1, 300,1}};
    
    try (Directory indexStore =
                 getMultiValuedIndexStore("vector3D", doc1Vectors,doc2Vectors,doc3Vectors);
         IndexReader reader = DirectoryReader.open(indexStore)) {
      IndexSearcher searcher = newSearcher(reader);
      KnnVectorQuery kvq = new KnnVectorQuery("vector3D", new float[] {1, 1, 1}, 10, null, HnswGraphSearcher.Multivalued.SUM);
      assertMatches(searcher, kvq, 3);
      ScoreDoc[] scoreDocs = searcher.search(kvq, 3).scoreDocs;
      assertIdMatches(reader, "id0", scoreDocs[0]);
      assertIdMatches(reader, "id2", scoreDocs[1]);
      assertIdMatches(reader, "id1", scoreDocs[2]);
      
      KnnVectorQuery kvq2 = new KnnVectorQuery("vector3D", new float[] {1, 1, 1}, 10, null, HnswGraphSearcher.Multivalued.MAX);
      assertMatches(searcher, kvq2, 3);
      ScoreDoc[] scoreDocs2 = searcher.search(kvq2, 3).scoreDocs;
      assertIdMatches(reader, "id2", scoreDocs2[0]);
      assertIdMatches(reader, "id0", scoreDocs2[1]);
      assertIdMatches(reader, "id1", scoreDocs2[2]);
    }
  }
  
  /**
   * Tests that a KnnVectorQuery whose topK &gt;= numDocs returns all the documents in score order
   */
  public void testFindAll() throws IOException {
    try (Directory indexStore =
            getIndexStore("field", new float[] {0, 1}, new float[] {1, 2}, new float[] {0, 0});
        IndexReader reader = DirectoryReader.open(indexStore)) {
      IndexSearcher searcher = newSearcher(reader);
      KnnVectorQuery kvq = new KnnVectorQuery("field", new float[] {0, 0}, 10);
      assertMatches(searcher, kvq, 3);
      ScoreDoc[] scoreDocs = searcher.search(kvq, 3).scoreDocs;
      assertIdMatches(reader, "id2", scoreDocs[0]);
      assertIdMatches(reader, "id0", scoreDocs[1]);
      assertIdMatches(reader, "id1", scoreDocs[2]);
    }
  }

  public void testSearchBoost() throws IOException {
    try (Directory indexStore =
            getIndexStore("field", new float[] {0, 1}, new float[] {1, 2}, new float[] {0, 0});
        IndexReader reader = DirectoryReader.open(indexStore)) {
      IndexSearcher searcher = newSearcher(reader);

      Query vectorQuery = new KnnVectorQuery("field", new float[] {0, 0}, 10);
      ScoreDoc[] scoreDocs = searcher.search(vectorQuery, 3).scoreDocs;

      Query boostQuery = new BoostQuery(vectorQuery, 3.0f);
      ScoreDoc[] boostScoreDocs = searcher.search(boostQuery, 3).scoreDocs;
      assertEquals(scoreDocs.length, boostScoreDocs.length);

      for (int i = 0; i < scoreDocs.length; i++) {
        ScoreDoc scoreDoc = scoreDocs[i];
        ScoreDoc boostScoreDoc = boostScoreDocs[i];

        assertEquals(scoreDoc.doc, boostScoreDoc.doc);
        assertEquals(scoreDoc.score * 3.0f, boostScoreDoc.score, 0.001f);
      }
    }
  }

  /** Tests that a KnnVectorQuery applies the filter query */
  public void testSimpleFilter() throws IOException {
    try (Directory indexStore =
            getIndexStore("field", new float[] {0, 1}, new float[] {1, 2}, new float[] {0, 0});
        IndexReader reader = DirectoryReader.open(indexStore)) {
      IndexSearcher searcher = newSearcher(reader);
      Query filter = new TermQuery(new Term("id", "id2"));
      Query kvq = new KnnVectorQuery("field", new float[] {0, 0}, 10, filter);
      TopDocs topDocs = searcher.search(kvq, 3);
      assertEquals(1, topDocs.totalHits.value);
      assertIdMatches(reader, "id2", topDocs.scoreDocs[0]);
    }
  }

  public void testFilterWithNoVectorMatches() throws IOException {
    try (Directory indexStore =
            getIndexStore("field", new float[] {0, 1}, new float[] {1, 2}, new float[] {0, 0});
        IndexReader reader = DirectoryReader.open(indexStore)) {
      IndexSearcher searcher = newSearcher(reader);

      Query filter = new TermQuery(new Term("other", "value"));
      Query kvq = new KnnVectorQuery("field", new float[] {0, 0}, 10, filter);
      TopDocs topDocs = searcher.search(kvq, 3);
      assertEquals(0, topDocs.totalHits.value);
    }
  }

  /** testDimensionMismatch */
  public void testDimensionMismatch() throws IOException {
    try (Directory indexStore =
            getIndexStore("field", new float[] {0, 1}, new float[] {1, 2}, new float[] {0, 0});
        IndexReader reader = DirectoryReader.open(indexStore)) {
      IndexSearcher searcher = newSearcher(reader);
      KnnVectorQuery kvq = new KnnVectorQuery("field", new float[] {0}, 10);
      IllegalArgumentException e =
          expectThrows(IllegalArgumentException.class, () -> searcher.search(kvq, 10));
      assertEquals("vector query dimension: 1 differs from field dimension: 2", e.getMessage());
    }
  }

  /** testNonVectorField */
  public void testNonVectorField() throws IOException {
    try (Directory indexStore =
            getIndexStore("field", new float[] {0, 1}, new float[] {1, 2}, new float[] {0, 0});
        IndexReader reader = DirectoryReader.open(indexStore)) {
      IndexSearcher searcher = newSearcher(reader);
      assertMatches(searcher, new KnnVectorQuery("xyzzy", new float[] {0}, 10), 0);
      assertMatches(searcher, new KnnVectorQuery("id", new float[] {0}, 10), 0);
    }
  }

  /** Test bad parameters */
  public void testIllegalArguments() throws IOException {
    expectThrows(
        IllegalArgumentException.class, () -> new KnnVectorQuery("xx", new float[] {1}, 0));
  }

  public void testDifferentReader() throws IOException {
    try (Directory indexStore =
            getIndexStore("field", new float[] {0, 1}, new float[] {1, 2}, new float[] {0, 0});
        IndexReader reader = DirectoryReader.open(indexStore)) {
      KnnVectorQuery query = new KnnVectorQuery("field", new float[] {2, 3}, 3);
      Query dasq = query.rewrite(newSearcher(reader));
      IndexSearcher leafSearcher = newSearcher(reader.leaves().get(0).reader());
      expectThrows(
          IllegalStateException.class,
          () -> dasq.createWeight(leafSearcher, ScoreMode.COMPLETE, 1));
    }
  }

  public void testAdvanceShallow() throws IOException {
    try (Directory d = newDirectory()) {
      try (IndexWriter w = new IndexWriter(d, new IndexWriterConfig())) {
        for (int j = 0; j < 5; j++) {
          Document doc = new Document();
          doc.add(new KnnVectorField("field", new float[] {j, j}));
          w.addDocument(doc);
        }
      }
      try (IndexReader reader = DirectoryReader.open(d)) {
        IndexSearcher searcher = new IndexSearcher(reader);
        KnnVectorQuery query = new KnnVectorQuery("field", new float[] {2, 3}, 3);
        Query dasq = query.rewrite(searcher);
        Scorer scorer =
            dasq.createWeight(searcher, ScoreMode.COMPLETE, 1).scorer(reader.leaves().get(0));
        // before advancing the iterator
        assertEquals(1, scorer.advanceShallow(0));
        assertEquals(1, scorer.advanceShallow(1));
        assertEquals(NO_MORE_DOCS, scorer.advanceShallow(10));

        // after advancing the iterator
        scorer.iterator().advance(2);
        assertEquals(2, scorer.advanceShallow(0));
        assertEquals(2, scorer.advanceShallow(2));
        assertEquals(3, scorer.advanceShallow(3));
        assertEquals(NO_MORE_DOCS, scorer.advanceShallow(10));
      }
    }
  }

  public void testScoreEuclidean() throws IOException {
    float[][] vectors = new float[5][];
    for (int j = 0; j < 5; j++) {
      vectors[j] = new float[] {j, j};
    }
    try (Directory d = getStableIndexStore("field", vectors);
        IndexReader reader = DirectoryReader.open(d)) {
      IndexSearcher searcher = new IndexSearcher(reader);
      KnnVectorQuery query = new KnnVectorQuery("field", new float[] {2, 3}, 3);
      Query rewritten = query.rewrite(searcher);
      Weight weight = searcher.createWeight(rewritten, ScoreMode.COMPLETE, 1);
      Scorer scorer = weight.scorer(reader.leaves().get(0));

      // prior to advancing, score is 0
      assertEquals(-1, scorer.docID());
      expectThrows(ArrayIndexOutOfBoundsException.class, scorer::score);

      // test getMaxScore
      assertEquals(0, scorer.getMaxScore(-1), 0);
      assertEquals(0, scorer.getMaxScore(0), 0);
      // This is 1 / ((l2distance((2,3), (2, 2)) = 1) + 1) = 0.5
      assertEquals(1 / 2f, scorer.getMaxScore(2), 0);
      assertEquals(1 / 2f, scorer.getMaxScore(Integer.MAX_VALUE), 0);

      DocIdSetIterator it = scorer.iterator();
      assertEquals(3, it.cost());
      assertEquals(1, it.nextDoc());
      assertEquals(1 / 6f, scorer.score(), 0);
      assertEquals(3, it.advance(3));
      assertEquals(1 / 2f, scorer.score(), 0);
      assertEquals(NO_MORE_DOCS, it.advance(4));
      expectThrows(ArrayIndexOutOfBoundsException.class, scorer::score);
    }
  }

  public void testScoreDotProduct() throws IOException {
    try (Directory d = newDirectory()) {
      try (IndexWriter w = new IndexWriter(d, new IndexWriterConfig())) {
        for (int j = 1; j <= 5; j++) {
          Document doc = new Document();
          doc.add(
              new KnnVectorField(
                  "field", VectorUtil.l2normalize(new float[] {j, j * j}), DOT_PRODUCT));
          w.addDocument(doc);
        }
      }
      try (IndexReader reader = DirectoryReader.open(d)) {
        assertEquals(1, reader.leaves().size());
        IndexSearcher searcher = new IndexSearcher(reader);
        KnnVectorQuery query =
            new KnnVectorQuery("field", VectorUtil.l2normalize(new float[] {2, 3}), 3);
        Query rewritten = query.rewrite(searcher);
        Weight weight = searcher.createWeight(rewritten, ScoreMode.COMPLETE, 1);
        Scorer scorer = weight.scorer(reader.leaves().get(0));

        // prior to advancing, score is undefined
        assertEquals(-1, scorer.docID());
        expectThrows(ArrayIndexOutOfBoundsException.class, scorer::score);

        // test getMaxScore
        assertEquals(0, scorer.getMaxScore(-1), 0);
        /* maxAtZero = ((2,3) * (1, 1) = 5) / (||2, 3|| * ||1, 1|| = sqrt(26)), then
         * normalized by (1 + x) /2.
         */
        float maxAtZero =
            (float) ((1 + (2 * 1 + 3 * 1) / Math.sqrt((2 * 2 + 3 * 3) * (1 * 1 + 1 * 1))) / 2);
        assertEquals(maxAtZero, scorer.getMaxScore(0), 0.001);

        /* max at 2 is actually the score for doc 1 which is the highest (since doc 1 vector (2, 4)
         * is the closest to (2, 3)). This is ((2,3) * (2, 4) = 16) / (||2, 3|| * ||2, 4|| = sqrt(260)), then
         * normalized by (1 + x) /2
         */
        float expected =
            (float) ((1 + (2 * 2 + 3 * 4) / Math.sqrt((2 * 2 + 3 * 3) * (2 * 2 + 4 * 4))) / 2);
        assertEquals(expected, scorer.getMaxScore(2), 0);
        assertEquals(expected, scorer.getMaxScore(Integer.MAX_VALUE), 0);

        DocIdSetIterator it = scorer.iterator();
        assertEquals(3, it.cost());
        assertEquals(0, it.nextDoc());
        // doc 0 has (1, 1)
        assertEquals(maxAtZero, scorer.score(), 0.0001);
        assertEquals(1, it.advance(1));
        assertEquals(expected, scorer.score(), 0);
        assertEquals(2, it.nextDoc());
        // since topK was 3
        assertEquals(NO_MORE_DOCS, it.advance(4));
        expectThrows(ArrayIndexOutOfBoundsException.class, scorer::score);
      }
    }
  }

  public void testScoreCosine() throws IOException {
    try (Directory d = newDirectory()) {
      try (IndexWriter w = new IndexWriter(d, new IndexWriterConfig())) {
        for (int j = 1; j <= 5; j++) {
          Document doc = new Document();
          doc.add(new KnnVectorField("field", new float[] {j, j * j}, COSINE));
          w.addDocument(doc);
        }
      }
      try (IndexReader reader = DirectoryReader.open(d)) {
        assertEquals(1, reader.leaves().size());
        IndexSearcher searcher = new IndexSearcher(reader);
        KnnVectorQuery query = new KnnVectorQuery("field", new float[] {2, 3}, 3);
        Query rewritten = query.rewrite(searcher);
        Weight weight = searcher.createWeight(rewritten, ScoreMode.COMPLETE, 1);
        Scorer scorer = weight.scorer(reader.leaves().get(0));

        // prior to advancing, score is undefined
        assertEquals(-1, scorer.docID());
        expectThrows(ArrayIndexOutOfBoundsException.class, scorer::score);

        // test getMaxScore
        assertEquals(0, scorer.getMaxScore(-1), 0);
        /* maxAtZero = ((2,3) * (1, 1) = 5) / (||2, 3|| * ||1, 1|| = sqrt(26)), then
         * normalized by (1 + x) /2.
         */
        float maxAtZero =
            (float) ((1 + (2 * 1 + 3 * 1) / Math.sqrt((2 * 2 + 3 * 3) * (1 * 1 + 1 * 1))) / 2);
        assertEquals(maxAtZero, scorer.getMaxScore(0), 0.001);

        /* max at 2 is actually the score for doc 1 which is the highest (since doc 1 vector (2, 4)
         * is the closest to (2, 3)). This is ((2,3) * (2, 4) = 16) / (||2, 3|| * ||2, 4|| = sqrt(260)), then
         * normalized by (1 + x) /2
         */
        float expected =
            (float) ((1 + (2 * 2 + 3 * 4) / Math.sqrt((2 * 2 + 3 * 3) * (2 * 2 + 4 * 4))) / 2);
        assertEquals(expected, scorer.getMaxScore(2), 0);
        assertEquals(expected, scorer.getMaxScore(Integer.MAX_VALUE), 0);

        DocIdSetIterator it = scorer.iterator();
        assertEquals(3, it.cost());
        assertEquals(0, it.nextDoc());
        // doc 0 has (1, 1)
        assertEquals(maxAtZero, scorer.score(), 0.0001);
        assertEquals(1, it.advance(1));
        assertEquals(expected, scorer.score(), 0);
        assertEquals(2, it.nextDoc());
        // since topK was 3
        assertEquals(NO_MORE_DOCS, it.advance(4));
        expectThrows(ArrayIndexOutOfBoundsException.class, scorer::score);
      }
    }
  }

  public void testScoreNegativeDotProduct() throws IOException {
    try (Directory d = newDirectory()) {
      try (IndexWriter w = new IndexWriter(d, new IndexWriterConfig())) {
        Document doc = new Document();
        doc.add(new KnnVectorField("field", new float[] {-1, 0}, DOT_PRODUCT));
        w.addDocument(doc);
        doc = new Document();
        doc.add(new KnnVectorField("field", new float[] {1, 0}, DOT_PRODUCT));
        w.addDocument(doc);
      }
      try (IndexReader reader = DirectoryReader.open(d)) {
        assertEquals(1, reader.leaves().size());
        IndexSearcher searcher = new IndexSearcher(reader);
        KnnVectorQuery query = new KnnVectorQuery("field", new float[] {1, 0}, 2);
        Query rewritten = query.rewrite(searcher);
        Weight weight = searcher.createWeight(rewritten, ScoreMode.COMPLETE, 1);
        Scorer scorer = weight.scorer(reader.leaves().get(0));

        // scores are normalized to lie in [0, 1]
        DocIdSetIterator it = scorer.iterator();
        assertEquals(2, it.cost());
        assertEquals(0, it.nextDoc());
        assertEquals(0, scorer.score(), 0);
        assertEquals(1, it.advance(1));
        assertEquals(1, scorer.score(), 0);
      }
    }
  }

  public void testExplain() throws IOException {
    try (Directory d = newDirectory()) {
      try (IndexWriter w = new IndexWriter(d, new IndexWriterConfig())) {
        for (int j = 0; j < 5; j++) {
          Document doc = new Document();
          doc.add(new KnnVectorField("field", new float[] {j, j}));
          w.addDocument(doc);
        }
      }
      try (IndexReader reader = DirectoryReader.open(d)) {
        IndexSearcher searcher = new IndexSearcher(reader);
        KnnVectorQuery query = new KnnVectorQuery("field", new float[] {2, 3}, 3);
        Explanation matched = searcher.explain(query, 2);
        assertTrue(matched.isMatch());
        assertEquals(1 / 2f, matched.getValue());
        assertEquals(0, matched.getDetails().length);
        assertEquals("within top 3", matched.getDescription());

        Explanation nomatch = searcher.explain(query, 4);
        assertFalse(nomatch.isMatch());
        assertEquals(0f, nomatch.getValue());
        assertEquals(0, matched.getDetails().length);
        assertEquals("not in top 3", nomatch.getDescription());
      }
    }
  }

  public void testExplainMultipleSegments() throws IOException {
    try (Directory d = newDirectory()) {
      try (IndexWriter w = new IndexWriter(d, new IndexWriterConfig())) {
        for (int j = 0; j < 5; j++) {
          Document doc = new Document();
          doc.add(new KnnVectorField("field", new float[] {j, j}));
          w.addDocument(doc);
          w.commit();
        }
      }
      try (IndexReader reader = DirectoryReader.open(d)) {
        IndexSearcher searcher = new IndexSearcher(reader);
        KnnVectorQuery query = new KnnVectorQuery("field", new float[] {2, 3}, 3);
        Explanation matched = searcher.explain(query, 2);
        assertTrue(matched.isMatch());
        assertEquals(1 / 2f, matched.getValue());
        assertEquals(0, matched.getDetails().length);
        assertEquals("within top 3", matched.getDescription());

        Explanation nomatch = searcher.explain(query, 4);
        assertFalse(nomatch.isMatch());
        assertEquals(0f, nomatch.getValue());
        assertEquals(0, matched.getDetails().length);
        assertEquals("not in top 3", nomatch.getDescription());
      }
    }
  }

  /** Test that when vectors are abnormally distributed among segments, we still find the top K */
  public void testSkewedIndex() throws IOException {
    /* We have to choose the numbers carefully here so that some segment has more than the expected
     * number of top K documents, but no more than K documents in total (otherwise we might occasionally
     * randomly fail to find one).
     */
    try (Directory d = newDirectory()) {
      try (IndexWriter w = new IndexWriter(d, new IndexWriterConfig())) {
        int r = 0;
        for (int i = 0; i < 5; i++) {
          for (int j = 0; j < 5; j++) {
            Document doc = new Document();
            doc.add(new KnnVectorField("field", new float[] {r, r}));
            doc.add(new StringField("id", "id" + r, Field.Store.YES));
            w.addDocument(doc);
            ++r;
          }
          w.flush();
        }
      }
      try (IndexReader reader = DirectoryReader.open(d)) {
        IndexSearcher searcher = newSearcher(reader);
        TopDocs results = searcher.search(new KnnVectorQuery("field", new float[] {0, 0}, 8), 10);
        assertEquals(8, results.scoreDocs.length);
        assertIdMatches(reader, "id0", results.scoreDocs[0]);
        assertIdMatches(reader, "id7", results.scoreDocs[7]);

        // test some results in the middle of the sequence - also tests docid tiebreaking
        results = searcher.search(new KnnVectorQuery("field", new float[] {10, 10}, 8), 10);
        assertEquals(8, results.scoreDocs.length);
        assertIdMatches(reader, "id10", results.scoreDocs[0]);
        assertIdMatches(reader, "id6", results.scoreDocs[7]);
      }
    }
  }

  /** Tests with random vectors, number of documents, etc. Uses RandomIndexWriter. */
  public void testRandom() throws IOException {
    int numDocs = atLeast(100);
    int dimension = atLeast(5);
    int numIters = atLeast(10);
    boolean everyDocHasAVector = random().nextBoolean();
    try (Directory d = newDirectory()) {
      RandomIndexWriter w = new RandomIndexWriter(random(), d);
      for (int i = 0; i < numDocs; i++) {
        Document doc = new Document();
        if (everyDocHasAVector || random().nextInt(10) != 2) {
          doc.add(new KnnVectorField("field", randomVector(dimension)));
        }
        w.addDocument(doc);
      }
      w.close();
      try (IndexReader reader = DirectoryReader.open(d)) {
        IndexSearcher searcher = newSearcher(reader);
        for (int i = 0; i < numIters; i++) {
          int k = random().nextInt(80) + 1;
          KnnVectorQuery query = new KnnVectorQuery("field", randomVector(dimension), k);
          int n = random().nextInt(100) + 1;
          TopDocs results = searcher.search(query, n);
          int expected = Math.min(Math.min(n, k), reader.numDocs());
          // we may get fewer results than requested if there are deletions, but this test doesn't
          // test that
          assert reader.hasDeletions() == false;
          assertEquals(expected, results.scoreDocs.length);
          assertTrue(results.totalHits.value >= results.scoreDocs.length);
          // verify the results are in descending score order
          float last = Float.MAX_VALUE;
          for (ScoreDoc scoreDoc : results.scoreDocs) {
            assertTrue(scoreDoc.score <= last);
            last = scoreDoc.score;
          }
        }
      }
    }
  }

  /** Tests with random vectors and a random filter. Uses RandomIndexWriter. */
  public void testRandomWithFilter() throws IOException {
    int numDocs = 1000;
    int dimension = atLeast(5);
    int numIters = atLeast(10);
    try (Directory d = newDirectory()) {
      // Always use the default kNN format to have predictable behavior around when it hits
      // visitedLimit. This is fine since the test targets KnnVectorQuery logic, not the kNN format
      // implementation.
      IndexWriterConfig iwc = new IndexWriterConfig().setCodec(TestUtil.getDefaultCodec());
      RandomIndexWriter w = new RandomIndexWriter(random(), d, iwc);
      for (int i = 0; i < numDocs; i++) {
        Document doc = new Document();
        doc.add(new KnnVectorField("field", randomVector(dimension)));
        doc.add(new NumericDocValuesField("tag", i));
        doc.add(new IntPoint("tag", i));
        w.addDocument(doc);
      }
      w.forceMerge(1);
      w.close();

      try (DirectoryReader reader = DirectoryReader.open(d)) {
        IndexSearcher searcher = newSearcher(reader);
        for (int i = 0; i < numIters; i++) {
          int lower = random().nextInt(500);

          // Test a filter with cost less than k and check we use exact search
          Query filter1 = IntPoint.newRangeQuery("tag", lower, lower + 8);
          TopDocs results =
              searcher.search(
                  new KnnVectorQuery("field", randomVector(dimension), 10, filter1), numDocs);
          assertEquals(9, results.totalHits.value);
          assertEquals(results.totalHits.value, results.scoreDocs.length);
          expectThrows(
              UnsupportedOperationException.class,
              () ->
                  searcher.search(
                      new ThrowingKnnVectorQuery("field", randomVector(dimension), 10, filter1),
                      numDocs));

          // Test a restrictive filter and check we use exact search
          Query filter2 = IntPoint.newRangeQuery("tag", lower, lower + 6);
          results =
              searcher.search(
                  new KnnVectorQuery("field", randomVector(dimension), 5, filter2), numDocs);
          assertEquals(5, results.totalHits.value);
          assertEquals(results.totalHits.value, results.scoreDocs.length);
          expectThrows(
              UnsupportedOperationException.class,
              () ->
                  searcher.search(
                      new ThrowingKnnVectorQuery("field", randomVector(dimension), 5, filter2),
                      numDocs));

          // Test an unrestrictive filter and check we use approximate search
          Query filter3 = IntPoint.newRangeQuery("tag", lower, numDocs);
          results =
              searcher.search(
                  new ThrowingKnnVectorQuery("field", randomVector(dimension), 5, filter3),
                  numDocs,
                  new Sort(new SortField("tag", SortField.Type.INT)));
          assertEquals(5, results.totalHits.value);
          assertEquals(results.totalHits.value, results.scoreDocs.length);

          for (ScoreDoc scoreDoc : results.scoreDocs) {
            FieldDoc fieldDoc = (FieldDoc) scoreDoc;
            assertEquals(1, fieldDoc.fields.length);

            int tag = (int) fieldDoc.fields[0];
            assertTrue(lower <= tag && tag <= numDocs);
          }

          // Test a filter that exhausts visitedLimit in upper levels, and switches to exact search
          Query filter4 = IntPoint.newRangeQuery("tag", lower, lower + 2);
          expectThrows(
              UnsupportedOperationException.class,
              () ->
                  searcher.search(
                      new ThrowingKnnVectorQuery("field", randomVector(dimension), 1, filter4),
                      numDocs));
        }
      }
    }
  }

  /** Tests filtering when all vectors have the same score. */
  @AwaitsFix(bugUrl = "https://github.com/apache/lucene/issues/11787")
  public void testFilterWithSameScore() throws IOException {
    int numDocs = 100;
    int dimension = atLeast(5);
    try (Directory d = newDirectory()) {
      // Always use the default kNN format to have predictable behavior around when it hits
      // visitedLimit. This is fine since the test targets KnnVectorQuery logic, not the kNN format
      // implementation.
      IndexWriterConfig iwc = new IndexWriterConfig().setCodec(TestUtil.getDefaultCodec());
      IndexWriter w = new IndexWriter(d, iwc);
      float[] vector = randomVector(dimension);
      for (int i = 0; i < numDocs; i++) {
        Document doc = new Document();
        doc.add(new KnnVectorField("field", vector));
        doc.add(new IntPoint("tag", i));
        w.addDocument(doc);
      }
      w.forceMerge(1);
      w.close();

      try (DirectoryReader reader = DirectoryReader.open(d)) {
        IndexSearcher searcher = newSearcher(reader);
        int lower = random().nextInt(50);
        int size = 5;

        // Test a restrictive filter, which usually performs exact search
        Query filter1 = IntPoint.newRangeQuery("tag", lower, lower + 6);
        TopDocs results =
            searcher.search(
                new KnnVectorQuery("field", randomVector(dimension), size, filter1), size);
        assertEquals(size, results.scoreDocs.length);

        // Test an unrestrictive filter, which usually performs approximate search
        Query filter2 = IntPoint.newRangeQuery("tag", lower, numDocs);
        results =
            searcher.search(
                new KnnVectorQuery("field", randomVector(dimension), size, filter2), size);
        assertEquals(size, results.scoreDocs.length);
      }
    }
  }

  public void testDeletes() throws IOException {
    try (Directory dir = newDirectory();
        IndexWriter w = new IndexWriter(dir, newIndexWriterConfig())) {
      final int numDocs = atLeast(100);
      final int dim = 30;
      for (int i = 0; i < numDocs; ++i) {
        Document d = new Document();
        d.add(new StringField("index", String.valueOf(i), Field.Store.YES));
        if (frequently()) {
          d.add(new KnnVectorField("vector", randomVector(dim)));
        }
        w.addDocument(d);
      }
      w.commit();

      // Delete some documents at random, both those with and without vectors
      Set<Term> toDelete = new HashSet<>();
      for (int i = 0; i < 25; i++) {
        int index = random().nextInt(numDocs);
        toDelete.add(new Term("index", String.valueOf(index)));
      }
      w.deleteDocuments(toDelete.toArray(new Term[0]));
      w.commit();

      int hits = 50;
      try (IndexReader reader = DirectoryReader.open(dir)) {
        Set<String> allIds = new HashSet<>();
        IndexSearcher searcher = new IndexSearcher(reader);
        KnnVectorQuery query = new KnnVectorQuery("vector", randomVector(dim), hits);
        TopDocs topDocs = searcher.search(query, numDocs);
        for (ScoreDoc scoreDoc : topDocs.scoreDocs) {
          Document doc = reader.document(scoreDoc.doc, Set.of("index"));
          String index = doc.get("index");
          assertFalse(
              "search returned a deleted document: " + index,
              toDelete.contains(new Term("index", index)));
          allIds.add(index);
        }
        assertEquals("search missed some documents", hits, allIds.size());
      }
    }
  }

  public void testAllDeletes() throws IOException {
    try (Directory dir = newDirectory();
        IndexWriter w = new IndexWriter(dir, newIndexWriterConfig())) {
      final int numDocs = atLeast(100);
      final int dim = 30;
      for (int i = 0; i < numDocs; ++i) {
        Document d = new Document();
        d.add(new KnnVectorField("vector", randomVector(dim)));
        w.addDocument(d);
      }
      w.commit();

      w.deleteDocuments(new MatchAllDocsQuery());
      w.commit();

      try (IndexReader reader = DirectoryReader.open(dir)) {
        IndexSearcher searcher = new IndexSearcher(reader);
        KnnVectorQuery query = new KnnVectorQuery("vector", randomVector(dim), numDocs);
        TopDocs topDocs = searcher.search(query, numDocs);
        assertEquals(0, topDocs.scoreDocs.length);
      }
    }
  }

  /**
   * Check that the query behaves reasonably when using a custom filter reader where there are no
   * live docs.
   */
  public void testNoLiveDocsReader() throws IOException {
    IndexWriterConfig iwc = newIndexWriterConfig();
    try (Directory dir = newDirectory();
        IndexWriter w = new IndexWriter(dir, iwc)) {
      final int numDocs = 10;
      final int dim = 30;
      for (int i = 0; i < numDocs; ++i) {
        Document d = new Document();
        d.add(new StringField("index", String.valueOf(i), Field.Store.NO));
        d.add(new KnnVectorField("vector", randomVector(dim)));
        w.addDocument(d);
      }
      w.commit();

      try (DirectoryReader reader = DirectoryReader.open(dir)) {
        DirectoryReader wrappedReader = new NoLiveDocsDirectoryReader(reader);
        IndexSearcher searcher = new IndexSearcher(wrappedReader);
        KnnVectorQuery query = new KnnVectorQuery("vector", randomVector(dim), numDocs);
        TopDocs topDocs = searcher.search(query, numDocs);
        assertEquals(0, topDocs.scoreDocs.length);
      }
    }
  }

  /**
   * Test that KnnVectorQuery optimizes the case where the filter query is backed by {@link
   * BitSetIterator}.
   */
  public void testBitSetQuery() throws IOException {
    IndexWriterConfig iwc = newIndexWriterConfig();
    try (Directory dir = newDirectory();
        IndexWriter w = new IndexWriter(dir, iwc)) {
      final int numDocs = 100;
      final int dim = 30;
      for (int i = 0; i < numDocs; ++i) {
        Document d = new Document();
        d.add(new KnnVectorField("vector", randomVector(dim)));
        w.addDocument(d);
      }
      w.commit();

      try (DirectoryReader reader = DirectoryReader.open(dir)) {
        IndexSearcher searcher = new IndexSearcher(reader);

        Query filter = new ThrowingBitSetQuery(new FixedBitSet(numDocs));
        expectThrows(
            UnsupportedOperationException.class,
            () ->
                searcher.search(
                    new KnnVectorQuery("vector", randomVector(dim), 10, filter), numDocs));
      }
    }
  }

  /** Creates a new directory and adds documents with the given vectors as kNN vector fields */
  private Directory getIndexStore(String field, float[]... contents) throws IOException {
    Directory indexStore = newDirectory();
    RandomIndexWriter writer = new RandomIndexWriter(random(), indexStore);
    VectorEncoding encoding = randomVectorEncoding();
    for (int i = 0; i < contents.length; ++i) {
      Document doc = new Document();
      if (encoding == VectorEncoding.BYTE) {
        BytesRef v = new BytesRef(new byte[contents[i].length]);
        for (int j = 0; j < v.length; j++) {
          v.bytes[j] = (byte) contents[i][j];
        }
        doc.add(new KnnVectorField(field, v, EUCLIDEAN));
      } else {
        doc.add(new KnnVectorField(field, contents[i]));
      }
      doc.add(new StringField("id", "id" + i, Field.Store.YES));
      writer.addDocument(doc);
    }
    // Add some documents without a vector
    for (int i = 0; i < 5; i++) {
      Document doc = new Document();
      doc.add(new StringField("other", "value", Field.Store.NO));
      writer.addDocument(doc);
    }
    writer.close();
    return indexStore;
  }

<<<<<<< HEAD
  /** Creates a new directory and adds documents with the given vectors as kNN vector fields */
  private Directory getMultiValuedIndexStore(String field, float[][]... documents) throws IOException {
    Directory indexStore = newDirectory();
    RandomIndexWriter writer = new RandomIndexWriter(random(), indexStore);
    for (int i = 0; i < documents.length; ++i) {
      Document doc = new Document();
      float[][] vectors = documents[i];
      for (int j = 0; j < vectors.length; ++j) {
        doc.add(new KnnVectorField(field, vectors[j], VectorSimilarityFunction.EUCLIDEAN, true));
      }
      doc.add(new StringField("id", "id" + i, Field.Store.YES));
      writer.addDocument(doc);
    }
    // Add some documents without a vector
    for (int i = 0; i < 5; i++) {
      Document doc = new Document();
      doc.add(new StringField("other", "value", Field.Store.NO));
      writer.addDocument(doc);
    }

    writer.close();
    return indexStore;
  }
  
=======
  /**
   * Creates a new directory and adds documents with the given vectors as kNN vector fields,
   * preserving the order of the added documents.
   */
  private Directory getStableIndexStore(String field, float[]... contents) throws IOException {
    Directory indexStore = newDirectory();
    try (IndexWriter writer = new IndexWriter(indexStore, new IndexWriterConfig())) {
      VectorEncoding encoding = randomVectorEncoding();
      for (int i = 0; i < contents.length; ++i) {
        Document doc = new Document();
        if (encoding == VectorEncoding.BYTE) {
          BytesRef v = new BytesRef(new byte[contents[i].length]);
          for (int j = 0; j < v.length; j++) {
            v.bytes[j] = (byte) contents[i][j];
          }
          doc.add(new KnnVectorField(field, v, EUCLIDEAN));
        } else {
          doc.add(new KnnVectorField(field, contents[i]));
        }
        doc.add(new StringField("id", "id" + i, Field.Store.YES));
        writer.addDocument(doc);
      }
      // Add some documents without a vector
      for (int i = 0; i < 5; i++) {
        Document doc = new Document();
        doc.add(new StringField("other", "value", Field.Store.NO));
        writer.addDocument(doc);
      }
    }
    return indexStore;
  }

>>>>>>> b5dd7119
  private void assertMatches(IndexSearcher searcher, Query q, int expectedMatches)
      throws IOException {
    ScoreDoc[] result = searcher.search(q, 1000).scoreDocs;
    assertEquals(expectedMatches, result.length);
  }

  private void assertIdMatches(IndexReader reader, String expectedId, ScoreDoc scoreDoc)
      throws IOException {
    String actualId = reader.document(scoreDoc.doc).get("id");
    assertEquals(expectedId, actualId);
  }

  /**
   * A version of {@link KnnVectorQuery} that throws an error when an exact search is run. This
   * allows us to check what search strategy is being used.
   */
  private static class ThrowingKnnVectorQuery extends KnnVectorQuery {

    public ThrowingKnnVectorQuery(String field, float[] target, int k, Query filter) {
      super(field, target, k, filter);
    }

    @Override
    protected TopDocs exactSearch(LeafReaderContext context, DocIdSetIterator acceptIterator) {
      throw new UnsupportedOperationException("exact search is not supported");
    }
  }

  private static class NoLiveDocsDirectoryReader extends FilterDirectoryReader {

    private NoLiveDocsDirectoryReader(DirectoryReader in) throws IOException {
      super(
          in,
          new SubReaderWrapper() {
            @Override
            public LeafReader wrap(LeafReader reader) {
              return new NoLiveDocsLeafReader(reader);
            }
          });
    }

    @Override
    protected DirectoryReader doWrapDirectoryReader(DirectoryReader in) throws IOException {
      return new NoLiveDocsDirectoryReader(in);
    }

    @Override
    public CacheHelper getReaderCacheHelper() {
      return in.getReaderCacheHelper();
    }
  }

  private static class NoLiveDocsLeafReader extends FilterLeafReader {
    private NoLiveDocsLeafReader(LeafReader in) {
      super(in);
    }

    @Override
    public int numDocs() {
      return 0;
    }

    @Override
    public Bits getLiveDocs() {
      return new Bits.MatchNoBits(in.maxDoc());
    }

    @Override
    public CacheHelper getReaderCacheHelper() {
      return in.getReaderCacheHelper();
    }

    @Override
    public CacheHelper getCoreCacheHelper() {
      return in.getCoreCacheHelper();
    }
  }

  private static class ThrowingBitSetQuery extends Query {

    private final FixedBitSet docs;

    ThrowingBitSetQuery(FixedBitSet docs) {
      this.docs = docs;
    }

    @Override
    public Weight createWeight(IndexSearcher searcher, ScoreMode scoreMode, float boost)
        throws IOException {
      return new ConstantScoreWeight(this, boost) {
        @Override
        public Scorer scorer(LeafReaderContext context) throws IOException {
          BitSetIterator bitSetIterator =
              new BitSetIterator(docs, docs.approximateCardinality()) {
                @Override
                public BitSet getBitSet() {
                  throw new UnsupportedOperationException("reusing BitSet is not supported");
                }
              };
          return new ConstantScoreScorer(this, score(), scoreMode, bitSetIterator);
        }

        @Override
        public boolean isCacheable(LeafReaderContext ctx) {
          return false;
        }
      };
    }

    @Override
    public void visit(QueryVisitor visitor) {}

    @Override
    public String toString(String field) {
      return "throwingBitSetQuery";
    }

    @Override
    public boolean equals(Object other) {
      return sameClassAs(other) && docs.equals(((ThrowingBitSetQuery) other).docs);
    }

    @Override
    public int hashCode() {
      return 31 * classHash() + docs.hashCode();
    }
  }

  private VectorEncoding randomVectorEncoding() {
    return VectorEncoding.values()[random().nextInt(VectorEncoding.values().length)];
  }
}<|MERGE_RESOLUTION|>--- conflicted
+++ resolved
@@ -16,8 +16,6 @@
  */
 package org.apache.lucene.search;
 
-<<<<<<< HEAD
-=======
 import static com.carrotsearch.randomizedtesting.RandomizedTest.frequently;
 import static org.apache.lucene.index.VectorSimilarityFunction.COSINE;
 import static org.apache.lucene.index.VectorSimilarityFunction.DOT_PRODUCT;
@@ -28,7 +26,6 @@
 import java.io.IOException;
 import java.util.HashSet;
 import java.util.Set;
->>>>>>> b5dd7119
 import org.apache.lucene.document.Document;
 import org.apache.lucene.document.Field;
 import org.apache.lucene.document.IntPoint;
@@ -873,32 +870,6 @@
     return indexStore;
   }
 
-<<<<<<< HEAD
-  /** Creates a new directory and adds documents with the given vectors as kNN vector fields */
-  private Directory getMultiValuedIndexStore(String field, float[][]... documents) throws IOException {
-    Directory indexStore = newDirectory();
-    RandomIndexWriter writer = new RandomIndexWriter(random(), indexStore);
-    for (int i = 0; i < documents.length; ++i) {
-      Document doc = new Document();
-      float[][] vectors = documents[i];
-      for (int j = 0; j < vectors.length; ++j) {
-        doc.add(new KnnVectorField(field, vectors[j], VectorSimilarityFunction.EUCLIDEAN, true));
-      }
-      doc.add(new StringField("id", "id" + i, Field.Store.YES));
-      writer.addDocument(doc);
-    }
-    // Add some documents without a vector
-    for (int i = 0; i < 5; i++) {
-      Document doc = new Document();
-      doc.add(new StringField("other", "value", Field.Store.NO));
-      writer.addDocument(doc);
-    }
-
-    writer.close();
-    return indexStore;
-  }
-  
-=======
   /**
    * Creates a new directory and adds documents with the given vectors as kNN vector fields,
    * preserving the order of the added documents.
@@ -931,7 +902,30 @@
     return indexStore;
   }
 
->>>>>>> b5dd7119
+  /** Creates a new directory and adds documents with the given vectors as kNN vector fields */
+  private Directory getMultiValuedIndexStore(String field, float[][]... documents) throws IOException {
+    Directory indexStore = newDirectory();
+    RandomIndexWriter writer = new RandomIndexWriter(random(), indexStore);
+    for (int i = 0; i < documents.length; ++i) {
+      Document doc = new Document();
+      float[][] vectors = documents[i];
+      for (int j = 0; j < vectors.length; ++j) {
+        doc.add(new KnnVectorField(field, vectors[j], VectorSimilarityFunction.EUCLIDEAN, true));
+      }
+      doc.add(new StringField("id", "id" + i, Field.Store.YES));
+      writer.addDocument(doc);
+    }
+    // Add some documents without a vector
+    for (int i = 0; i < 5; i++) {
+      Document doc = new Document();
+      doc.add(new StringField("other", "value", Field.Store.NO));
+      writer.addDocument(doc);
+    }
+
+    writer.close();
+    return indexStore;
+  }
+
   private void assertMatches(IndexSearcher searcher, Query q, int expectedMatches)
       throws IOException {
     ScoreDoc[] result = searcher.search(q, 1000).scoreDocs;
