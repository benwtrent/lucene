/*
 * Licensed to the Apache Software Foundation (ASF) under one or more
 * contributor license agreements.  See the NOTICE file distributed with
 * this work for additional information regarding copyright ownership.
 * The ASF licenses this file to You under the Apache License, Version 2.0
 * (the "License"); you may not use this file except in compliance with
 * the License.  You may obtain a copy of the License at
 *
 *     http://www.apache.org/licenses/LICENSE-2.0
 *
 * Unless required by applicable law or agreed to in writing, software
 * distributed under the License is distributed on an "AS IS" BASIS,
 * WITHOUT WARRANTIES OR CONDITIONS OF ANY KIND, either express or implied.
 * See the License for the specific language governing permissions and
 * limitations under the License.
 */

package org.apache.lucene.util.hnsw;

import static com.carrotsearch.randomizedtesting.RandomizedTest.randomIntBetween;
import static org.apache.lucene.search.DocIdSetIterator.NO_MORE_DOCS;
import static org.apache.lucene.tests.util.RamUsageTester.ramUsed;
import static org.apache.lucene.util.VectorUtil.toBytesRef;

import com.carrotsearch.randomizedtesting.RandomizedTest;
import java.io.IOException;
import java.util.ArrayList;
import java.util.Arrays;
import java.util.HashSet;
import java.util.List;
import java.util.Random;
import java.util.Set;
import org.apache.lucene.codecs.KnnVectorsFormat;
import org.apache.lucene.codecs.lucene94.Lucene94Codec;
import org.apache.lucene.codecs.lucene94.Lucene94HnswVectorsFormat;
import org.apache.lucene.codecs.lucene94.Lucene94HnswVectorsReader;
import org.apache.lucene.codecs.perfield.PerFieldKnnVectorsFormat;
import org.apache.lucene.document.Document;
import org.apache.lucene.document.KnnVectorField;
import org.apache.lucene.document.NumericDocValuesField;
import org.apache.lucene.document.StoredField;
import org.apache.lucene.index.CodecReader;
import org.apache.lucene.index.DirectoryReader;
import org.apache.lucene.index.IndexReader;
import org.apache.lucene.index.IndexWriter;
import org.apache.lucene.index.IndexWriterConfig;
import org.apache.lucene.index.LeafReaderContext;
import org.apache.lucene.index.RandomAccessVectorValues;
import org.apache.lucene.index.VectorEncoding;
import org.apache.lucene.index.VectorSimilarityFunction;
import org.apache.lucene.index.VectorValues;
import org.apache.lucene.search.IndexSearcher;
import org.apache.lucene.search.KnnVectorQuery;
import org.apache.lucene.search.ScoreDoc;
import org.apache.lucene.search.Sort;
import org.apache.lucene.search.SortField;
import org.apache.lucene.search.TopDocs;
import org.apache.lucene.store.Directory;
import org.apache.lucene.tests.util.LuceneTestCase;
import org.apache.lucene.util.ArrayUtil;
import org.apache.lucene.util.BitSet;
import org.apache.lucene.util.Bits;
import org.apache.lucene.util.BytesRef;
import org.apache.lucene.util.FixedBitSet;
import org.apache.lucene.util.RamUsageEstimator;
import org.apache.lucene.util.VectorUtil;
import org.apache.lucene.util.hnsw.HnswGraph.NodesIterator;
import org.junit.Before;

/** Tests HNSW KNN graphs */
public class TestHnswGraph extends LuceneTestCase {

  VectorSimilarityFunction similarityFunction;
  VectorEncoding vectorEncoding;

  @Before
  public void setup() {
    similarityFunction = RandomizedTest.randomFrom(VectorSimilarityFunction.values());
    vectorEncoding = RandomizedTest.randomFrom(VectorEncoding.values());
  }

  // test writing out and reading in a graph gives the expected graph
  public void testReadWrite() throws IOException {
    int dim = random().nextInt(100) + 1;
    int nDoc = random().nextInt(100) + 1;
    int M = random().nextInt(4) + 2;
    int beamWidth = random().nextInt(10) + 5;
    long seed = random().nextLong();
    RandomVectorValues vectors = new RandomVectorValues(nDoc, dim, vectorEncoding, random());
    RandomVectorValues v2 = vectors.copy(), v3 = vectors.copy();
    HnswGraphBuilder<?> builder =
        HnswGraphBuilder.create(vectors, vectorEncoding, similarityFunction, M, beamWidth, seed);
    HnswGraph hnsw = builder.build(vectors.copy());

    // Recreate the graph while indexing with the same random seed and write it out
    HnswGraphBuilder.randSeed = seed;
    try (Directory dir = newDirectory()) {
      int nVec = 0, indexedDoc = 0;
      // Don't merge randomly, create a single segment because we rely on the docid ordering for
      // this test
      IndexWriterConfig iwc =
          new IndexWriterConfig()
              .setCodec(
                  new Lucene94Codec() {
                    @Override
                    public KnnVectorsFormat getKnnVectorsFormatForField(String field) {
                      return new Lucene94HnswVectorsFormat(M, beamWidth);
                    }
                  });
      try (IndexWriter iw = new IndexWriter(dir, iwc)) {
        while (v2.nextDoc() != NO_MORE_DOCS) {
          while (indexedDoc < v2.docID()) {
            // increment docId in the index by adding empty documents
            iw.addDocument(new Document());
            indexedDoc++;
          }
          Document doc = new Document();
          doc.add(new KnnVectorField("field", v2.vectorValue(), similarityFunction));
          doc.add(new StoredField("id", v2.docID()));
          iw.addDocument(doc);
          nVec++;
          indexedDoc++;
        }
      }
      try (IndexReader reader = DirectoryReader.open(dir)) {
        for (LeafReaderContext ctx : reader.leaves()) {
          VectorValues values = ctx.reader().getVectorValues("field");
          assertEquals(dim, values.dimension());
          assertEquals(nVec, values.size());
          assertEquals(indexedDoc, ctx.reader().maxDoc());
          assertEquals(indexedDoc, ctx.reader().numDocs());
          assertVectorsEqual(v3, values);
          HnswGraph graphValues =
              ((Lucene94HnswVectorsReader)
                      ((PerFieldKnnVectorsFormat.FieldsReader)
                              ((CodecReader) ctx.reader()).getVectorReader())
                          .getFieldReader("field"))
                  .getGraph("field");
          assertGraphEqual(hnsw, graphValues);
        }
      }
    }
  }

  private VectorEncoding randomVectorEncoding() {
    return VectorEncoding.values()[random().nextInt(VectorEncoding.values().length)];
  }

  // test that sorted index returns the same search results are unsorted
  public void testSortedAndUnsortedIndicesReturnSameResults() throws IOException {
    int dim = random().nextInt(10) + 3;
    int nDoc = random().nextInt(200) + 100;
    RandomVectorValues vectors = new RandomVectorValues(nDoc, dim, random());

    int M = random().nextInt(10) + 5;
    int beamWidth = random().nextInt(10) + 5;
    VectorSimilarityFunction similarityFunction =
        RandomizedTest.randomFrom(VectorSimilarityFunction.values());
    long seed = random().nextLong();
    HnswGraphBuilder.randSeed = seed;
    IndexWriterConfig iwc =
        new IndexWriterConfig()
            .setCodec(
                new Lucene94Codec() {
                  @Override
                  public KnnVectorsFormat getKnnVectorsFormatForField(String field) {
                    return new Lucene94HnswVectorsFormat(M, beamWidth);
                  }
                });
    IndexWriterConfig iwc2 =
        new IndexWriterConfig()
            .setCodec(
                new Lucene94Codec() {
                  @Override
                  public KnnVectorsFormat getKnnVectorsFormatForField(String field) {
                    return new Lucene94HnswVectorsFormat(M, beamWidth);
                  }
                })
            .setIndexSort(new Sort(new SortField("sortkey", SortField.Type.LONG)));

    try (Directory dir = newDirectory();
        Directory dir2 = newDirectory()) {
      int indexedDoc = 0;
      try (IndexWriter iw = new IndexWriter(dir, iwc);
          IndexWriter iw2 = new IndexWriter(dir2, iwc2)) {
        while (vectors.nextDoc() != NO_MORE_DOCS) {
          while (indexedDoc < vectors.docID()) {
            // increment docId in the index by adding empty documents
            iw.addDocument(new Document());
            indexedDoc++;
          }
          Document doc = new Document();
          doc.add(new KnnVectorField("vector", vectors.vectorValue(), similarityFunction));
          doc.add(new StoredField("id", vectors.docID()));
          doc.add(new NumericDocValuesField("sortkey", random().nextLong()));
          iw.addDocument(doc);
          iw2.addDocument(doc);
          indexedDoc++;
        }
      }
      try (IndexReader reader = DirectoryReader.open(dir);
          IndexReader reader2 = DirectoryReader.open(dir2)) {
        IndexSearcher searcher = new IndexSearcher(reader);
        IndexSearcher searcher2 = new IndexSearcher(reader2);
        OUTER:
        for (int i = 0; i < 10; i++) {
          // ask to explore a lot of candidates to ensure the same returned hits,
          // as graphs of 2 indices are organized differently
          KnnVectorQuery query = new KnnVectorQuery("vector", randomVector(random(), dim), 50);
          List<String> ids1 = new ArrayList<>();
          List<Integer> docs1 = new ArrayList<>();
          List<String> ids2 = new ArrayList<>();
          List<Integer> docs2 = new ArrayList<>();

          TopDocs topDocs = searcher.search(query, 5);
          float lastScore = -1;
          for (ScoreDoc scoreDoc : topDocs.scoreDocs) {
            if (scoreDoc.score == lastScore) {
              // if we have repeated score this test is invalid
              continue OUTER;
            } else {
              lastScore = scoreDoc.score;
            }
            Document doc = reader.document(scoreDoc.doc, Set.of("id"));
            ids1.add(doc.get("id"));
            docs1.add(scoreDoc.doc);
          }
          TopDocs topDocs2 = searcher2.search(query, 5);
          for (ScoreDoc scoreDoc : topDocs2.scoreDocs) {
            Document doc = reader2.document(scoreDoc.doc, Set.of("id"));
            ids2.add(doc.get("id"));
            docs2.add(scoreDoc.doc);
          }
          assertEquals(ids1, ids2);
          // doc IDs are not equal, as in the second sorted index docs are organized differently
          assertNotEquals(docs1, docs2);
        }
      }
    }
  }

  private void assertGraphEqual(HnswGraph g, HnswGraph h) throws IOException {
    assertEquals("the number of levels in the graphs are different!", g.numLevels(), h.numLevels());
    assertEquals("the number of nodes in the graphs are different!", g.size(), h.size());

    // assert equal nodes on each level
    for (int level = 0; level < g.numLevels(); level++) {
      NodesIterator nodesOnLevel = g.getNodesOnLevel(level);
      NodesIterator nodesOnLevel2 = h.getNodesOnLevel(level);
      while (nodesOnLevel.hasNext() && nodesOnLevel2.hasNext()) {
        int node = nodesOnLevel.nextInt();
        int node2 = nodesOnLevel2.nextInt();
        assertEquals("nodes in the graphs are different", node, node2);
      }
    }

    // assert equal nodes' neighbours on each level
    for (int level = 0; level < g.numLevels(); level++) {
      NodesIterator nodesOnLevel = g.getNodesOnLevel(level);
      while (nodesOnLevel.hasNext()) {
        int node = nodesOnLevel.nextInt();
        g.seek(level, node);
        h.seek(level, node);
        assertEquals("arcs differ for node " + node, getNeighborNodes(g), getNeighborNodes(h));
      }
    }
  }

  // Make sure we actually approximately find the closest k elements. Mostly this is about
  // ensuring that we have all the distance functions, comparators, priority queues and so on
  // oriented in the right directions
  public void testAknnDiverse() throws IOException {
    int nDoc = 100;
    vectorEncoding = randomVectorEncoding();
    similarityFunction = VectorSimilarityFunction.DOT_PRODUCT;
    CircularVectorValues vectors = new CircularVectorValues(nDoc);
    HnswGraphBuilder<?> builder =
        HnswGraphBuilder.create(
            vectors, vectorEncoding, similarityFunction, 10, 100, random().nextInt());
    OnHeapHnswGraph hnsw = builder.build(vectors.copy());
    // run some searches
    NeighborQueue nn =
        HnswGraphSearcher.search(
            getTargetVector(),
            10,
            vectors.copy(),
            vectorEncoding,
            similarityFunction,
            hnsw,
            null,
            Integer.MAX_VALUE, HnswGraphSearcher.Multivalued.NONE);

    int[] nodes = nn.nodes();
    assertEquals("Number of found results is not equal to [10].", 10, nodes.length);
    int sum = 0;
    for (int node : nodes) {
      sum += node;
    }
    // We expect to get approximately 100% recall;
    // the lowest docIds are closest to zero; sum(0,9) = 45
    assertTrue("sum(result docs)=" + sum, sum < 75);

    for (int i = 0; i < nDoc; i++) {
      NeighborArray neighbors = hnsw.getNeighbors(0, i);
      int[] nnodes = neighbors.node;
      for (int j = 0; j < neighbors.size(); j++) {
        // all neighbors should be valid node ids.
        assertTrue(nnodes[j] < nDoc);
      }
    }
  }

  public void testSearchWithAcceptOrds() throws IOException {
    int nDoc = 100;
    CircularVectorValues vectors = new CircularVectorValues(nDoc);
    similarityFunction = VectorSimilarityFunction.DOT_PRODUCT;
    vectorEncoding = randomVectorEncoding();
    HnswGraphBuilder<?> builder =
        HnswGraphBuilder.create(
            vectors, vectorEncoding, similarityFunction, 16, 100, random().nextInt());
    OnHeapHnswGraph hnsw = builder.build(vectors.copy());
    // the first 10 docs must not be deleted to ensure the expected recall
    Bits acceptOrds = createRandomAcceptOrds(10, vectors.size);
    NeighborQueue nn =
        HnswGraphSearcher.search(
            getTargetVector(),
            10,
            vectors.copy(),
            vectorEncoding,
            similarityFunction,
            hnsw,
            acceptOrds,
            Integer.MAX_VALUE, HnswGraphSearcher.Multivalued.NONE);
    int[] nodes = nn.nodes();
    assertEquals("Number of found results is not equal to [10].", 10, nodes.length);
    int sum = 0;
    for (int node : nodes) {
      assertTrue("the results include a deleted document: " + node, acceptOrds.get(node));
      sum += node;
    }
    // We expect to get approximately 100% recall;
    // the lowest docIds are closest to zero; sum(0,9) = 45
    assertTrue("sum(result docs)=" + sum, sum < 75);
  }

  public void testSearchWithSelectiveAcceptOrds() throws IOException {
    int nDoc = 100;
    CircularVectorValues vectors = new CircularVectorValues(nDoc);
    vectorEncoding = randomVectorEncoding();
    similarityFunction = VectorSimilarityFunction.DOT_PRODUCT;
    HnswGraphBuilder<?> builder =
        HnswGraphBuilder.create(
            vectors, vectorEncoding, similarityFunction, 16, 100, random().nextInt());
    OnHeapHnswGraph hnsw = builder.build(vectors.copy());
    // Only mark a few vectors as accepted
    BitSet acceptOrds = new FixedBitSet(vectors.size);
    for (int i = 0; i < vectors.size; i += random().nextInt(15, 20)) {
      acceptOrds.set(i);
    }

    // Check the search finds all accepted vectors
    int numAccepted = acceptOrds.cardinality();
    NeighborQueue nn =
        HnswGraphSearcher.search(
            getTargetVector(),
            numAccepted,
            vectors.copy(),
            vectorEncoding,
            similarityFunction,
            hnsw,
            acceptOrds,
            Integer.MAX_VALUE, HnswGraphSearcher.Multivalued.NONE);
    int[] nodes = nn.nodes();
    assertEquals(numAccepted, nodes.length);
    for (int node : nodes) {
      assertTrue("the results include a deleted document: " + node, acceptOrds.get(node));
    }
  }

  private float[] getTargetVector() {
    return new float[] {1, 0};
  }

  public void testSearchWithSkewedAcceptOrds() throws IOException {
    int nDoc = 1000;
    similarityFunction = VectorSimilarityFunction.EUCLIDEAN;
    CircularVectorValues vectors = new CircularVectorValues(nDoc);
    HnswGraphBuilder<?> builder =
        HnswGraphBuilder.create(
            vectors, VectorEncoding.FLOAT32, similarityFunction, 16, 100, random().nextInt());
    OnHeapHnswGraph hnsw = builder.build(vectors.copy());

    // Skip over half of the documents that are closest to the query vector
    FixedBitSet acceptOrds = new FixedBitSet(nDoc);
    for (int i = 500; i < nDoc; i++) {
      acceptOrds.set(i);
    }
    NeighborQueue nn =
        HnswGraphSearcher.search(
            getTargetVector(),
            10,
            vectors.copy(),
            VectorEncoding.FLOAT32,
            similarityFunction,
            hnsw,
            acceptOrds,
            Integer.MAX_VALUE, HnswGraphSearcher.Multivalued.NONE);
    int[] nodes = nn.nodes();
    assertEquals("Number of found results is not equal to [10].", 10, nodes.length);
    int sum = 0;
    for (int node : nodes) {
      assertTrue("the results include a deleted document: " + node, acceptOrds.get(node));
      sum += node;
    }
    // We still expect to get reasonable recall. The lowest non-skipped docIds
    // are closest to the query vector: sum(500,509) = 5045
    assertTrue("sum(result docs)=" + sum, sum < 5100);
  }

  public void testVisitedLimit() throws IOException {
    int nDoc = 500;
    vectorEncoding = randomVectorEncoding();
    similarityFunction = VectorSimilarityFunction.DOT_PRODUCT;
    CircularVectorValues vectors = new CircularVectorValues(nDoc);
    HnswGraphBuilder<?> builder =
        HnswGraphBuilder.create(
            vectors, vectorEncoding, similarityFunction, 16, 100, random().nextInt());
    OnHeapHnswGraph hnsw = builder.build(vectors.copy());

    int topK = 50;
    int visitedLimit = topK + random().nextInt(5);
    NeighborQueue nn =
        HnswGraphSearcher.search(
            getTargetVector(),
            topK,
            vectors.copy(),
            vectorEncoding,
            similarityFunction,
            hnsw,
            createRandomAcceptOrds(0, vectors.size),
            visitedLimit, HnswGraphSearcher.Multivalued.NONE);
    assertTrue(nn.incomplete());
    // The visited count shouldn't exceed the limit
    assertTrue(nn.visitedCount() <= visitedLimit);
  }

  public void testHnswGraphBuilderInvalid() {
    expectThrows(
        NullPointerException.class, () -> HnswGraphBuilder.create(null, null, null, 0, 0, 0));
    // M must be > 0
    expectThrows(
        IllegalArgumentException.class,
        () ->
            HnswGraphBuilder.create(
                new RandomVectorValues(1, 1, random()),
                VectorEncoding.FLOAT32,
                VectorSimilarityFunction.EUCLIDEAN,
                0,
                10,
                0));
    // beamWidth must be > 0
    expectThrows(
        IllegalArgumentException.class,
        () ->
            HnswGraphBuilder.create(
                new RandomVectorValues(1, 1, random()),
                VectorEncoding.FLOAT32,
                VectorSimilarityFunction.EUCLIDEAN,
                10,
                0,
                0));
  }

  public void testRamUsageEstimate() throws IOException {
    int size = atLeast(2000);
    int dim = randomIntBetween(100, 1024);
    int M = randomIntBetween(4, 96);

    VectorSimilarityFunction similarityFunction =
        RandomizedTest.randomFrom(VectorSimilarityFunction.values());
    VectorEncoding vectorEncoding = RandomizedTest.randomFrom(VectorEncoding.values());
    TestHnswGraph.RandomVectorValues vectors =
        new TestHnswGraph.RandomVectorValues(size, dim, vectorEncoding, random());

    HnswGraphBuilder<?> builder =
        HnswGraphBuilder.create(
            vectors, vectorEncoding, similarityFunction, M, M * 2, random().nextLong());
    OnHeapHnswGraph hnsw = builder.build(vectors.copy());
    long estimated = RamUsageEstimator.sizeOfObject(hnsw);
    long actual = ramUsed(hnsw);

    assertEquals((double) actual, (double) estimated, (double) actual * 0.3);
  }

  @SuppressWarnings("unchecked")
  public void testDiversity() throws IOException {
    vectorEncoding = randomVectorEncoding();
    similarityFunction = VectorSimilarityFunction.DOT_PRODUCT;
    // Some carefully checked test cases with simple 2d vectors on the unit circle:
    float[][] values = {
      unitVector2d(0.5),
      unitVector2d(0.75),
      unitVector2d(0.2),
      unitVector2d(0.9),
      unitVector2d(0.8),
      unitVector2d(0.77),
      unitVector2d(0.6)
    };
    if (vectorEncoding == VectorEncoding.BYTE) {
      for (float[] v : values) {
        for (int i = 0; i < v.length; i++) {
          v[i] *= 127;
        }
      }
    }
    MockVectorValues vectors = new MockVectorValues(values);
    // First add nodes until everybody gets a full neighbor list
    HnswGraphBuilder<?> builder =
        HnswGraphBuilder.create(
            vectors, vectorEncoding, similarityFunction, 2, 10, random().nextInt());
    // node 0 is added by the builder constructor
    // builder.addGraphNode(vectors.vectorValue(0));
    RandomAccessVectorValues vectorsCopy = vectors.copy();
    builder.addGraphNode(1, vectorsCopy);
    builder.addGraphNode(2, vectorsCopy);
    // now every node has tried to attach every other node as a neighbor, but
    // some were excluded based on diversity check.
    assertLevel0Neighbors(builder.hnsw, 0, 1, 2);
    assertLevel0Neighbors(builder.hnsw, 1, 0);
    assertLevel0Neighbors(builder.hnsw, 2, 0);

    builder.addGraphNode(3, vectorsCopy);
    assertLevel0Neighbors(builder.hnsw, 0, 1, 2);
    // we added 3 here
    assertLevel0Neighbors(builder.hnsw, 1, 0, 3);
    assertLevel0Neighbors(builder.hnsw, 2, 0);
    assertLevel0Neighbors(builder.hnsw, 3, 1);

    // supplant an existing neighbor
    builder.addGraphNode(4, vectorsCopy);
    // 4 is the same distance from 0 that 2 is; we leave the existing node in place
    assertLevel0Neighbors(builder.hnsw, 0, 1, 2);
    assertLevel0Neighbors(builder.hnsw, 1, 0, 3, 4);
    assertLevel0Neighbors(builder.hnsw, 2, 0);
    // 1 survives the diversity check
    assertLevel0Neighbors(builder.hnsw, 3, 1, 4);
    assertLevel0Neighbors(builder.hnsw, 4, 1, 3);

    builder.addGraphNode(5, vectorsCopy);
    assertLevel0Neighbors(builder.hnsw, 0, 1, 2);
    assertLevel0Neighbors(builder.hnsw, 1, 0, 3, 4, 5);
    assertLevel0Neighbors(builder.hnsw, 2, 0);
    // even though 5 is closer, 3 is not a neighbor of 5, so no update to *its* neighbors occurs
    assertLevel0Neighbors(builder.hnsw, 3, 1, 4);
    assertLevel0Neighbors(builder.hnsw, 4, 1, 3, 5);
    assertLevel0Neighbors(builder.hnsw, 5, 1, 4);
  }

  public void testDiversityFallback() throws IOException {
    vectorEncoding = randomVectorEncoding();
    similarityFunction = VectorSimilarityFunction.EUCLIDEAN;
    // Some test cases can't be exercised in two dimensions;
    // in particular if a new neighbor displaces an existing neighbor
    // by being closer to the target, yet none of the existing neighbors is closer to the new vector
    // than to the target -- ie they all remain diverse, so we simply drop the farthest one.
    float[][] values = {
      {0, 0, 0},
      {0, 10, 0},
      {0, 0, 20},
      {10, 0, 0},
      {0, 4, 0}
    };
    MockVectorValues vectors = new MockVectorValues(values);
    // First add nodes until everybody gets a full neighbor list
    HnswGraphBuilder<?> builder =
        HnswGraphBuilder.create(
            vectors, vectorEncoding, similarityFunction, 1, 10, random().nextInt());
    // node 0 is added by the builder constructor
    // builder.addGraphNode(vectors.vectorValue(0));
    RandomAccessVectorValues vectorsCopy = vectors.copy();
    builder.addGraphNode(1, vectorsCopy);
    builder.addGraphNode(2, vectorsCopy);
    assertLevel0Neighbors(builder.hnsw, 0, 1, 2);
    // 2 is closer to 0 than 1, so it is excluded as non-diverse
    assertLevel0Neighbors(builder.hnsw, 1, 0);
    // 1 is closer to 0 than 2, so it is excluded as non-diverse
    assertLevel0Neighbors(builder.hnsw, 2, 0);

    builder.addGraphNode(3, vectorsCopy);
    // this is one case we are testing; 2 has been displaced by 3
    assertLevel0Neighbors(builder.hnsw, 0, 1, 3);
    assertLevel0Neighbors(builder.hnsw, 1, 0);
    assertLevel0Neighbors(builder.hnsw, 2, 0);
    assertLevel0Neighbors(builder.hnsw, 3, 0);
  }

  public void testDiversity3d() throws IOException {
    vectorEncoding = randomVectorEncoding();
    similarityFunction = VectorSimilarityFunction.EUCLIDEAN;
    // test the case when a neighbor *becomes* non-diverse when a newer better neighbor arrives
    float[][] values = {
      {0, 0, 0},
      {0, 10, 0},
      {0, 0, 20},
      {0, 9, 0}
    };
    MockVectorValues vectors = new MockVectorValues(values);
    // First add nodes until everybody gets a full neighbor list
    HnswGraphBuilder<?> builder =
        HnswGraphBuilder.create(
            vectors, vectorEncoding, similarityFunction, 1, 10, random().nextInt());
    // node 0 is added by the builder constructor
    // builder.addGraphNode(vectors.vectorValue(0));
    RandomAccessVectorValues vectorsCopy = vectors.copy();
    builder.addGraphNode(1, vectorsCopy);
    builder.addGraphNode(2, vectorsCopy);
    assertLevel0Neighbors(builder.hnsw, 0, 1, 2);
    // 2 is closer to 0 than 1, so it is excluded as non-diverse
    assertLevel0Neighbors(builder.hnsw, 1, 0);
    // 1 is closer to 0 than 2, so it is excluded as non-diverse
    assertLevel0Neighbors(builder.hnsw, 2, 0);

    builder.addGraphNode(3, vectorsCopy);
    // this is one case we are testing; 1 has been displaced by 3
    assertLevel0Neighbors(builder.hnsw, 0, 2, 3);
    assertLevel0Neighbors(builder.hnsw, 1, 0, 3);
    assertLevel0Neighbors(builder.hnsw, 2, 0);
    assertLevel0Neighbors(builder.hnsw, 3, 0, 1);
  }

  private void assertLevel0Neighbors(OnHeapHnswGraph graph, int node, int... expected) {
    Arrays.sort(expected);
    NeighborArray nn = graph.getNeighbors(0, node);
    int[] actual = ArrayUtil.copyOfSubArray(nn.node, 0, nn.size());
    Arrays.sort(actual);
    assertArrayEquals(
        "expected: " + Arrays.toString(expected) + " actual: " + Arrays.toString(actual),
        expected,
        actual);
  }

  public void testRandom() throws IOException {
    int size = atLeast(100);
    int dim = atLeast(10);
    RandomVectorValues vectors = new RandomVectorValues(size, dim, vectorEncoding, random());
    int topK = 5;
    HnswGraphBuilder<?> builder =
        HnswGraphBuilder.create(
            vectors, vectorEncoding, similarityFunction, 10, 30, random().nextLong());
    OnHeapHnswGraph hnsw = builder.build(vectors.copy());
    Bits acceptOrds = random().nextBoolean() ? null : createRandomAcceptOrds(0, size);

    int totalMatches = 0;
    for (int i = 0; i < 100; i++) {
      NeighborQueue actual;
      float[] query;
      BytesRef bQuery = null;
      if (vectorEncoding == VectorEncoding.BYTE) {
        query = randomVector8(random(), dim);
        bQuery = toBytesRef(query);
      } else {
        query = randomVector(random(), dim);
      }
      actual =
          HnswGraphSearcher.search(
<<<<<<< HEAD
              query, 100, vectors, similarityFunction, hnsw, acceptOrds, Integer.MAX_VALUE, HnswGraphSearcher.Multivalued.NONE);
=======
              query,
              100,
              vectors,
              vectorEncoding,
              similarityFunction,
              hnsw,
              acceptOrds,
              Integer.MAX_VALUE);
>>>>>>> b5dd7119
      while (actual.size() > topK) {
        actual.pop();
      }
      NeighborQueue expected = new NeighborQueue(topK, false);
      for (int j = 0; j < size; j++) {
        if (vectors.vectorValue(j) != null && (acceptOrds == null || acceptOrds.get(j))) {
<<<<<<< HEAD
          expected.add(j, similarityFunction.compare(query, vectors.vectorValue(j)), HnswGraphSearcher.Multivalued.NONE);
=======
          if (vectorEncoding == VectorEncoding.BYTE) {
            expected.add(j, similarityFunction.compare(bQuery, vectors.binaryValue(j)));
          } else {
            expected.add(j, similarityFunction.compare(query, vectors.vectorValue(j)));
          }
>>>>>>> b5dd7119
          if (expected.size() > topK) {
            expected.pop();
          }
        }
      }
      assertEquals(topK, actual.size());
      totalMatches += computeOverlap(actual.nodes(), expected.nodes());
    }
    double overlap = totalMatches / (double) (100 * topK);
    System.out.println("overlap=" + overlap + " totalMatches=" + totalMatches);
    assertTrue("overlap=" + overlap, overlap > 0.9);
  }

  private int computeOverlap(int[] a, int[] b) {
    Arrays.sort(a);
    Arrays.sort(b);
    int overlap = 0;
    for (int i = 0, j = 0; i < a.length && j < b.length; ) {
      if (a[i] == b[j]) {
        ++overlap;
        ++i;
        ++j;
      } else if (a[i] > b[j]) {
        ++j;
      } else {
        ++i;
      }
    }
    return overlap;
  }

  /** Returns vectors evenly distributed around the upper unit semicircle. */
  static class CircularVectorValues extends VectorValues implements RandomAccessVectorValues {
    private final int size;
    private final float[] value;
    private final BytesRef binaryValue;

    int doc = -1;

    CircularVectorValues(int size) {
      this.size = size;
      value = new float[2];
      binaryValue = new BytesRef(new byte[2]);
    }

    @Override
    public CircularVectorValues copy() {
      return new CircularVectorValues(size);
    }

    @Override
    public int dimension() {
      return 2;
    }

    @Override
    public int size() {
      return size;
    }

    @Override
    public float[] vectorValue() {
      return vectorValue(doc);
    }

    @Override
<<<<<<< HEAD
    public long nextOrd() throws IOException {
      return doc;
    }

    @Override
    public RandomAccessVectorValues randomAccess() {
      return new CircularVectorValues(size);
    }

    @Override
=======
>>>>>>> b5dd7119
    public int docID() {
      return doc;
    }

    @Override
    public int nextDoc() {
      return advance(doc + 1);
    }

    @Override
    public int advance(int target) {
      if (target >= 0 && target < size) {
        doc = target;
      } else {
        doc = NO_MORE_DOCS;
      }
      return doc;
    }

    @Override
    public float[] vectorValue(int ord) {
      return unitVector2d(ord / (double) size, value);
    }

    @Override
    public BytesRef binaryValue(int ord) {
      float[] vectorValue = vectorValue(ord);
      for (int i = 0; i < vectorValue.length; i++) {
        binaryValue.bytes[i] = (byte) (vectorValue[i] * 127);
      }
      return binaryValue;
    }

    @Override
    public int ordToDoc(int ord) {
      return ord;
    }
  }

  private static float[] unitVector2d(double piRadians) {
    return unitVector2d(piRadians, new float[2]);
  }

  private static float[] unitVector2d(double piRadians, float[] value) {
    value[0] = (float) Math.cos(Math.PI * piRadians);
    value[1] = (float) Math.sin(Math.PI * piRadians);
    return value;
  }

  private Set<Integer> getNeighborNodes(HnswGraph g) throws IOException {
    Set<Integer> neighbors = new HashSet<>();
    for (int n = g.nextNeighbor(); n != NO_MORE_DOCS; n = g.nextNeighbor()) {
      neighbors.add(n);
    }
    return neighbors;
  }

  private void assertVectorsEqual(VectorValues u, VectorValues v) throws IOException {
    int uDoc, vDoc;
    while (true) {
      uDoc = u.nextDoc();
      vDoc = v.nextDoc();
      assertEquals(uDoc, vDoc);
      if (uDoc == NO_MORE_DOCS) {
        break;
      }
      float delta = vectorEncoding == VectorEncoding.BYTE ? 1 : 1e-4f;
      assertArrayEquals(
          "vectors do not match for doc=" + uDoc, u.vectorValue(), v.vectorValue(), delta);
    }
  }

  /** Produces random vectors and caches them for random-access. */
  static class RandomVectorValues extends MockVectorValues {

    RandomVectorValues(int size, int dimension, Random random) {
      super(createRandomVectors(size, dimension, null, random));
    }

    RandomVectorValues(int size, int dimension, VectorEncoding vectorEncoding, Random random) {
      super(createRandomVectors(size, dimension, vectorEncoding, random));
    }

    RandomVectorValues(RandomVectorValues other) {
      super(other.values);
    }

    @Override
    public RandomVectorValues copy() {
      return new RandomVectorValues(this);
    }

    private static float[][] createRandomVectors(
        int size, int dimension, VectorEncoding vectorEncoding, Random random) {
      float[][] vectors = new float[size][];
      for (int offset = 0; offset < size; offset += random.nextInt(3) + 1) {
        vectors[offset] = randomVector(random, dimension);
      }
      if (vectorEncoding == VectorEncoding.BYTE) {
        for (float[] vector : vectors) {
          if (vector != null) {
            for (int i = 0; i < vector.length; i++) {
              vector[i] = (byte) (127 * vector[i]);
            }
          }
        }
      }
      return vectors;
    }
  }

  /**
   * Generate a random bitset where before startIndex all bits are set, and after startIndex each
   * entry has a 2/3 probability of being set.
   */
  private static Bits createRandomAcceptOrds(int startIndex, int length) {
    FixedBitSet bits = new FixedBitSet(length);
    // all bits are set before startIndex
    for (int i = 0; i < startIndex; i++) {
      bits.set(i);
    }
    // after startIndex, bits are set with 2/3 probability
    for (int i = startIndex; i < bits.length(); i++) {
      if (random().nextFloat() < 0.667f) {
        bits.set(i);
      }
    }
    return bits;
  }

  private static float[] randomVector(Random random, int dim) {
    float[] vec = new float[dim];
    for (int i = 0; i < dim; i++) {
      vec[i] = random.nextFloat();
      if (random.nextBoolean()) {
        vec[i] = -vec[i];
      }
    }
    VectorUtil.l2normalize(vec);
    return vec;
  }

  private static float[] randomVector8(Random random, int dim) {
    float[] fvec = randomVector(random, dim);
    for (int i = 0; i < dim; i++) {
      fvec[i] *= 127;
    }
    return fvec;
  }
}<|MERGE_RESOLUTION|>--- conflicted
+++ resolved
@@ -663,9 +663,6 @@
       }
       actual =
           HnswGraphSearcher.search(
-<<<<<<< HEAD
-              query, 100, vectors, similarityFunction, hnsw, acceptOrds, Integer.MAX_VALUE, HnswGraphSearcher.Multivalued.NONE);
-=======
               query,
               100,
               vectors,
@@ -673,23 +670,19 @@
               similarityFunction,
               hnsw,
               acceptOrds,
-              Integer.MAX_VALUE);
->>>>>>> b5dd7119
+              Integer.MAX_VALUE,
+              HnswGraphSearcher.Multivalued.NONE);
       while (actual.size() > topK) {
         actual.pop();
       }
       NeighborQueue expected = new NeighborQueue(topK, false);
       for (int j = 0; j < size; j++) {
         if (vectors.vectorValue(j) != null && (acceptOrds == null || acceptOrds.get(j))) {
-<<<<<<< HEAD
-          expected.add(j, similarityFunction.compare(query, vectors.vectorValue(j)), HnswGraphSearcher.Multivalued.NONE);
-=======
           if (vectorEncoding == VectorEncoding.BYTE) {
-            expected.add(j, similarityFunction.compare(bQuery, vectors.binaryValue(j)));
+            expected.add(j, similarityFunction.compare(bQuery, vectors.binaryValue(j)), HnswGraphSearcher.Multivalued.NONE);
           } else {
-            expected.add(j, similarityFunction.compare(query, vectors.vectorValue(j)));
+            expected.add(j, similarityFunction.compare(query, vectors.vectorValue(j)), HnswGraphSearcher.Multivalued.NONE);
           }
->>>>>>> b5dd7119
           if (expected.size() > topK) {
             expected.pop();
           }
@@ -756,7 +749,6 @@
     }
 
     @Override
-<<<<<<< HEAD
     public long nextOrd() throws IOException {
       return doc;
     }
@@ -767,8 +759,6 @@
     }
 
     @Override
-=======
->>>>>>> b5dd7119
     public int docID() {
       return doc;
     }
