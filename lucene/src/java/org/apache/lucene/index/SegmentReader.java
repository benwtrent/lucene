package org.apache.lucene.index;

/**
 * Licensed to the Apache Software Foundation (ASF) under one or more
 * contributor license agreements.  See the NOTICE file distributed with
 * this work for additional information regarding copyright ownership.
 * The ASF licenses this file to You under the Apache License, Version 2.0
 * (the "License"); you may not use this file except in compliance with
 * the License.  You may obtain a copy of the License at
 *
 *     http://www.apache.org/licenses/LICENSE-2.0
 *
 * Unless required by applicable law or agreed to in writing, software
 * distributed under the License is distributed on an "AS IS" BASIS,
 * WITHOUT WARRANTIES OR CONDITIONS OF ANY KIND, either express or implied.
 * See the License for the specific language governing permissions and
 * limitations under the License.
 */

import java.io.IOException;
import java.util.ArrayList;
import java.util.Collection;
import java.util.HashMap;
import java.util.HashSet;

import java.util.List;
import java.util.Map;
import java.util.Set;

import java.util.concurrent.atomic.AtomicInteger;
import org.apache.lucene.document.Document;
import org.apache.lucene.document.Field;
import org.apache.lucene.document.FieldSelector;
import org.apache.lucene.store.BufferedIndexInput;
import org.apache.lucene.store.Directory;
import org.apache.lucene.store.IndexInput;
import org.apache.lucene.store.IndexOutput;
import org.apache.lucene.util.BitVector;
import org.apache.lucene.util.Bits;
import org.apache.lucene.util.CloseableThreadLocal;
import org.apache.lucene.index.codecs.FieldsProducer;
<<<<<<< HEAD
import org.apache.lucene.index.values.Bytes;
import org.apache.lucene.index.values.Ints;
import org.apache.lucene.index.values.DocValues;
import org.apache.lucene.index.values.Floats;
import org.apache.lucene.index.values.Type;
import org.apache.lucene.search.FieldCache; // not great (circular); used only to purge FieldCache entry on close
=======
>>>>>>> c9c56947
import org.apache.lucene.util.BytesRef;

/**
 * @lucene.experimental
 */
public class SegmentReader extends IndexReader implements Cloneable {
  protected boolean readOnly;

  private SegmentInfo si;
  private int readBufferSize;
  private final ReaderContext readerContext = new AtomicReaderContext(this);
  CloseableThreadLocal<FieldsReader> fieldsReaderLocal = new FieldsReaderLocal();
  CloseableThreadLocal<TermVectorsReader> termVectorsLocal = new CloseableThreadLocal<TermVectorsReader>();

  volatile BitVector deletedDocs;
  AtomicInteger deletedDocsRef = null;
  private boolean deletedDocsDirty = false;
  private boolean normsDirty = false;
  private int pendingDeleteCount;

  private boolean rollbackHasChanges = false;
  private boolean rollbackDeletedDocsDirty = false;
  private boolean rollbackNormsDirty = false;
  private SegmentInfo rollbackSegmentInfo;
  private int rollbackPendingDeleteCount;

  // optionally used for the .nrm file shared by multiple norms
  private IndexInput singleNormStream;
  private AtomicInteger singleNormRef;

  CoreReaders core;

  // Holds core readers that are shared (unchanged) when
  // SegmentReader is cloned or reopened
  static final class CoreReaders {

    // Counts how many other reader share the core objects
    // (freqStream, proxStream, tis, etc.) of this reader;
    // when coreRef drops to 0, these core objects may be
    // closed.  A given instance of SegmentReader may be
    // closed, even those it shares core objects with other
    // SegmentReaders:
    private final AtomicInteger ref = new AtomicInteger(1);

    final String segment;
    final FieldInfos fieldInfos;

    final FieldsProducer fields;
    
    final Directory dir;
    final Directory cfsDir;
    final int readBufferSize;
    final int termsIndexDivisor;

    private final SegmentReader origInstance;

    FieldsReader fieldsReaderOrig;
    TermVectorsReader termVectorsReaderOrig;
    CompoundFileReader cfsReader;
    CompoundFileReader storeCFSReader;

    CoreReaders(SegmentReader origInstance, Directory dir, SegmentInfo si, int readBufferSize, int termsIndexDivisor) throws IOException {

      if (termsIndexDivisor == 0) {
        throw new IllegalArgumentException("indexDivisor must be < 0 (don't load terms index) or greater than 0 (got 0)");
      }

      segment = si.name;
      final SegmentCodecs segmentCodecs = si.getSegmentCodecs();
      this.readBufferSize = readBufferSize;
      this.dir = dir;

      boolean success = false;

      try {
        Directory dir0 = dir;
        if (si.getUseCompoundFile()) {
          cfsReader = new CompoundFileReader(dir, IndexFileNames.segmentFileName(segment, "", IndexFileNames.COMPOUND_FILE_EXTENSION), readBufferSize);
          dir0 = cfsReader;
        }
        cfsDir = dir0;

        fieldInfos = new FieldInfos(cfsDir, IndexFileNames.segmentFileName(segment, "", IndexFileNames.FIELD_INFOS_EXTENSION));
        
        this.termsIndexDivisor = termsIndexDivisor;
        
        // Ask codec for its Fields
        fields = segmentCodecs.codec().fieldsProducer(new SegmentReadState(cfsDir, si, fieldInfos, readBufferSize, termsIndexDivisor));
        assert fields != null;
        success = true;
      } finally {
        if (!success) {
          decRef();
        }
      }

      // Must assign this at the end -- if we hit an
      // exception above core, we don't want to attempt to
      // purge the FieldCache (will hit NPE because core is
      // not assigned yet).
      this.origInstance = origInstance;
    }
    
    

    synchronized TermVectorsReader getTermVectorsReaderOrig() {
      return termVectorsReaderOrig;
    }

    synchronized FieldsReader getFieldsReaderOrig() {
      return fieldsReaderOrig;
    }

    synchronized void incRef() {
      ref.incrementAndGet();
    }

    synchronized Directory getCFSReader() {
      return cfsReader;
    }

    synchronized void decRef() throws IOException {
      if (ref.decrementAndGet() == 0) {
        if (fields != null) {
          fields.close();
        }

        if (termVectorsReaderOrig != null) {
          termVectorsReaderOrig.close();
        }
  
        if (fieldsReaderOrig != null) {
          fieldsReaderOrig.close();
        }
  
        if (cfsReader != null) {
          cfsReader.close();
        }
  
        if (storeCFSReader != null) {
          storeCFSReader.close();
        }

        // Now, notify any ReaderFinished listeners:
        if (origInstance != null) {
          origInstance.notifyReaderFinishedListeners();
        }
      }
    }

    synchronized void openDocStores(SegmentInfo si) throws IOException {

      assert si.name.equals(segment);

      if (fieldsReaderOrig == null) {
        final Directory storeDir;
        if (si.getDocStoreOffset() != -1) {
          if (si.getDocStoreIsCompoundFile()) {
            assert storeCFSReader == null;
            storeCFSReader = new CompoundFileReader(dir,
                IndexFileNames.segmentFileName(si.getDocStoreSegment(), "", IndexFileNames.COMPOUND_FILE_STORE_EXTENSION),
                                                    readBufferSize);
            storeDir = storeCFSReader;
            assert storeDir != null;
          } else {
            storeDir = dir;
            assert storeDir != null;
          }
        } else if (si.getUseCompoundFile()) {
          // In some cases, we were originally opened when CFS
          // was not used, but then we are asked to open doc
          // stores after the segment has switched to CFS
          if (cfsReader == null) {
            cfsReader = new CompoundFileReader(dir, IndexFileNames.segmentFileName(segment, "", IndexFileNames.COMPOUND_FILE_EXTENSION), readBufferSize);
          }
          storeDir = cfsReader;
          assert storeDir != null;
        } else {
          storeDir = dir;
          assert storeDir != null;
        }

        final String storesSegment = si.getDocStoreSegment();
        fieldsReaderOrig = new FieldsReader(storeDir, storesSegment, fieldInfos, readBufferSize,
                                            si.getDocStoreOffset(), si.docCount);

        // Verify two sources of "maxDoc" agree:
        if (si.getDocStoreOffset() == -1 && fieldsReaderOrig.size() != si.docCount) {
          throw new CorruptIndexException("doc counts differ for segment " + segment + ": fieldsReader shows " + fieldsReaderOrig.size() + " but segmentInfo shows " + si.docCount);
        }

        if (si.getHasVectors()) { // open term vector files only as needed
          termVectorsReaderOrig = new TermVectorsReader(storeDir, storesSegment, fieldInfos, readBufferSize, si.getDocStoreOffset(), si.docCount);
        }
      }
    }
  }

  /**
   * Sets the initial value 
   */
  private class FieldsReaderLocal extends CloseableThreadLocal<FieldsReader> {
    @Override
    protected FieldsReader initialValue() {
      return (FieldsReader) core.getFieldsReaderOrig().clone();
    }
  }
  
  /**
   * Byte[] referencing is used because a new norm object needs 
   * to be created for each clone, and the byte array is all 
   * that is needed for sharing between cloned readers.  The 
   * current norm referencing is for sharing between readers 
   * whereas the byte[] referencing is for copy on write which 
   * is independent of reader references (i.e. incRef, decRef).
   */

  final class Norm implements Cloneable {
    private int refCount = 1;

    // If this instance is a clone, the originalNorm
    // references the Norm that has a real open IndexInput:
    private Norm origNorm;

    private IndexInput in;
    private long normSeek;

    // null until bytes is set
    private AtomicInteger bytesRef;
    private byte[] bytes;
    private boolean dirty;
    private int number;
    private boolean rollbackDirty;
    
    public Norm(IndexInput in, int number, long normSeek) {
      this.in = in;
      this.number = number;
      this.normSeek = normSeek;
    }

    public synchronized void incRef() {
      assert refCount > 0 && (origNorm == null || origNorm.refCount > 0);
      refCount++;
    }

    private void closeInput() throws IOException {
      if (in != null) {
        if (in != singleNormStream) {
          // It's private to us -- just close it
          in.close();
        } else {
          // We are sharing this with others -- decRef and
          // maybe close the shared norm stream
          if (singleNormRef.decrementAndGet() == 0) {
            singleNormStream.close();
            singleNormStream = null;
          }
        }

        in = null;
      }
    }

    public synchronized void decRef() throws IOException {
      assert refCount > 0 && (origNorm == null || origNorm.refCount > 0);

      if (--refCount == 0) {
        if (origNorm != null) {
          origNorm.decRef();
          origNorm = null;
        } else {
          closeInput();
        }

        if (bytes != null) {
          assert bytesRef != null;
          bytesRef.decrementAndGet();
          bytes = null;
          bytesRef = null;
        } else {
          assert bytesRef == null;
        }
      }
    }

    // Load & cache full bytes array.  Returns bytes.
    public synchronized byte[] bytes() throws IOException {
      assert refCount > 0 && (origNorm == null || origNorm.refCount > 0);
      if (bytes == null) {                     // value not yet read
        assert bytesRef == null;
        if (origNorm != null) {
          // Ask origNorm to load so that for a series of
          // reopened readers we share a single read-only
          // byte[]
          bytes = origNorm.bytes();
          bytesRef = origNorm.bytesRef;
          bytesRef.incrementAndGet();

          // Once we've loaded the bytes we no longer need
          // origNorm:
          origNorm.decRef();
          origNorm = null;

        } else {
          // We are the origNorm, so load the bytes for real
          // ourself:
          final int count = maxDoc();
          bytes = new byte[count];

          // Since we are orig, in must not be null
          assert in != null;

          // Read from disk.
          synchronized(in) {
            in.seek(normSeek);
            in.readBytes(bytes, 0, count, false);
          }

          bytesRef = new AtomicInteger(1);
          closeInput();
        }
      }

      return bytes;
    }

    // Only for testing
    AtomicInteger bytesRef() {
      return bytesRef;
    }

    // Called if we intend to change a norm value.  We make a
    // private copy of bytes if it's shared with others:
    public synchronized byte[] copyOnWrite() throws IOException {
      assert refCount > 0 && (origNorm == null || origNorm.refCount > 0);
      bytes();
      assert bytes != null;
      assert bytesRef != null;
      if (bytesRef.get() > 1) {
        // I cannot be the origNorm for another norm
        // instance if I'm being changed.  Ie, only the
        // "head Norm" can be changed:
        assert refCount == 1;
        final AtomicInteger oldRef = bytesRef;
        bytes = cloneNormBytes(bytes);
        bytesRef = new AtomicInteger(1);
        oldRef.decrementAndGet();
      }
      dirty = true;
      return bytes;
    }
    
    // Returns a copy of this Norm instance that shares
    // IndexInput & bytes with the original one
    @Override
    public synchronized Object clone() {
      assert refCount > 0 && (origNorm == null || origNorm.refCount > 0);
        
      Norm clone;
      try {
        clone = (Norm) super.clone();
      } catch (CloneNotSupportedException cnse) {
        // Cannot happen
        throw new RuntimeException("unexpected CloneNotSupportedException", cnse);
      }
      clone.refCount = 1;

      if (bytes != null) {
        assert bytesRef != null;
        assert origNorm == null;

        // Clone holds a reference to my bytes:
        clone.bytesRef.incrementAndGet();
      } else {
        assert bytesRef == null;
        if (origNorm == null) {
          // I become the origNorm for the clone:
          clone.origNorm = this;
        }
        clone.origNorm.incRef();
      }

      // Only the origNorm will actually readBytes from in:
      clone.in = null;

      return clone;
    }

    // Flush all pending changes to the next generation
    // separate norms file.
    public void reWrite(SegmentInfo si) throws IOException {
      assert refCount > 0 && (origNorm == null || origNorm.refCount > 0): "refCount=" + refCount + " origNorm=" + origNorm;

      // NOTE: norms are re-written in regular directory, not cfs
      si.advanceNormGen(this.number);
      final String normFileName = si.getNormFileName(this.number);
      IndexOutput out = directory().createOutput(normFileName);
      boolean success = false;
      try {
        try {
          out.writeBytes(bytes, maxDoc());
        } finally {
          out.close();
        }
        success = true;
      } finally {
        if (!success) {
          try {
            directory().deleteFile(normFileName);
          } catch (Throwable t) {
            // suppress this so we keep throwing the
            // original exception
          }
        }
      }
      this.dirty = false;
    }
  }

  Map<String,Norm> norms = new HashMap<String,Norm>();
  
  /**
   * @throws CorruptIndexException if the index is corrupt
   * @throws IOException if there is a low-level IO error
   */
  public static SegmentReader get(boolean readOnly, SegmentInfo si, int termInfosIndexDivisor) throws CorruptIndexException, IOException {
    return get(readOnly, si.dir, si, BufferedIndexInput.BUFFER_SIZE, true, termInfosIndexDivisor);
  }

  /**
   * @throws CorruptIndexException if the index is corrupt
   * @throws IOException if there is a low-level IO error
   */
  public static SegmentReader get(boolean readOnly,
                                  Directory dir,
                                  SegmentInfo si,
                                  int readBufferSize,
                                  boolean doOpenStores,
                                  int termInfosIndexDivisor)
    throws CorruptIndexException, IOException {
    
    SegmentReader instance = new SegmentReader();
    instance.readOnly = readOnly;
    instance.si = si;
    instance.readBufferSize = readBufferSize;

    boolean success = false;

    try {
      instance.core = new CoreReaders(instance, dir, si, readBufferSize, termInfosIndexDivisor);
      if (doOpenStores) {
        instance.core.openDocStores(si);
      }
      instance.loadDeletedDocs();
      instance.openNorms(instance.core.cfsDir, readBufferSize);
      success = true;
    } finally {

      // With lock-less commits, it's entirely possible (and
      // fine) to hit a FileNotFound exception above.  In
      // this case, we want to explicitly close any subset
      // of things that were opened so that we don't have to
      // wait for a GC to do so.
      if (!success) {
        instance.doClose();
      }
    }
    return instance;
  }

  void openDocStores() throws IOException {
    core.openDocStores(si);
  }

  @Override
  public Bits getDeletedDocs() {
    return deletedDocs;
  }

  private boolean checkDeletedCounts() throws IOException {
    final int recomputedCount = deletedDocs.getRecomputedCount();
     
    assert deletedDocs.count() == recomputedCount : "deleted count=" + deletedDocs.count() + " vs recomputed count=" + recomputedCount;

    assert si.getDelCount() == recomputedCount : 
    "delete count mismatch: info=" + si.getDelCount() + " vs BitVector=" + recomputedCount;

    // Verify # deletes does not exceed maxDoc for this
    // segment:
    assert si.getDelCount() <= maxDoc() : 
    "delete count mismatch: " + recomputedCount + ") exceeds max doc (" + maxDoc() + ") for segment " + si.name;

    return true;
  }

  private void loadDeletedDocs() throws IOException {
    // NOTE: the bitvector is stored using the regular directory, not cfs
    if (hasDeletions(si)) {
      deletedDocs = new BitVector(directory(), si.getDelFileName());
      deletedDocsRef = new AtomicInteger(1);
      assert checkDeletedCounts();
      if (deletedDocs.size() != si.docCount) {
        throw new CorruptIndexException("document count mismatch: deleted docs count " + deletedDocs.size() + " vs segment doc count " + si.docCount + " segment=" + si.name);
      }
    } else
      assert si.getDelCount() == 0;
  }
  
  /**
   * Clones the norm bytes.  May be overridden by subclasses.  New and experimental.
   * @param bytes Byte array to clone
   * @return New BitVector
   */
  protected byte[] cloneNormBytes(byte[] bytes) {
    byte[] cloneBytes = new byte[bytes.length];
    System.arraycopy(bytes, 0, cloneBytes, 0, bytes.length);
    return cloneBytes;
  }
  
  /**
   * Clones the deleteDocs BitVector.  May be overridden by subclasses. New and experimental.
   * @param bv BitVector to clone
   * @return New BitVector
   */
  protected BitVector cloneDeletedDocs(BitVector bv) {
    return (BitVector)bv.clone();
  }

  @Override
  public final synchronized Object clone() {
    try {
      return clone(readOnly); // Preserve current readOnly
    } catch (Exception ex) {
      throw new RuntimeException(ex);
    }
  }

  @Override
  public final synchronized IndexReader clone(boolean openReadOnly) throws CorruptIndexException, IOException {
    return reopenSegment(si, true, openReadOnly);
  }

  @Override
  public synchronized IndexReader reopen()
    throws CorruptIndexException, IOException {
    return reopenSegment(si, false, readOnly);
  }

  @Override
  public synchronized IndexReader reopen(boolean openReadOnly)
    throws CorruptIndexException, IOException {
    return reopenSegment(si, false, openReadOnly);
  }

  synchronized SegmentReader reopenSegment(SegmentInfo si, boolean doClone, boolean openReadOnly) throws CorruptIndexException, IOException {
    boolean deletionsUpToDate = (this.si.hasDeletions() == si.hasDeletions()) 
                                  && (!si.hasDeletions() || this.si.getDelFileName().equals(si.getDelFileName()));
    boolean normsUpToDate = true;
    
    boolean[] fieldNormsChanged = new boolean[core.fieldInfos.size()];
    final int fieldCount = core.fieldInfos.size();
    for (int i = 0; i < fieldCount; i++) {
      if (!this.si.getNormFileName(i).equals(si.getNormFileName(i))) {
        normsUpToDate = false;
        fieldNormsChanged[i] = true;
      }
    }

    // if we're cloning we need to run through the reopenSegment logic
    // also if both old and new readers aren't readonly, we clone to avoid sharing modifications
    if (normsUpToDate && deletionsUpToDate && !doClone && openReadOnly && readOnly) {
      return this;
    }    

    // When cloning, the incoming SegmentInfos should not
    // have any changes in it:
    assert !doClone || (normsUpToDate && deletionsUpToDate);

    // clone reader
    SegmentReader clone = new SegmentReader();

    boolean success = false;
    try {
      core.incRef();
      clone.core = core;
      clone.readOnly = openReadOnly;
      clone.si = si;
      clone.readBufferSize = readBufferSize;
      clone.pendingDeleteCount = pendingDeleteCount;
      clone.readerFinishedListeners = readerFinishedListeners;

      if (!openReadOnly && hasChanges) {
        // My pending changes transfer to the new reader
        clone.deletedDocsDirty = deletedDocsDirty;
        clone.normsDirty = normsDirty;
        clone.hasChanges = hasChanges;
        hasChanges = false;
      }
      
      if (doClone) {
        if (deletedDocs != null) {
          deletedDocsRef.incrementAndGet();
          clone.deletedDocs = deletedDocs;
          clone.deletedDocsRef = deletedDocsRef;
        }
      } else {
        if (!deletionsUpToDate) {
          // load deleted docs
          assert clone.deletedDocs == null;
          clone.loadDeletedDocs();
        } else if (deletedDocs != null) {
          deletedDocsRef.incrementAndGet();
          clone.deletedDocs = deletedDocs;
          clone.deletedDocsRef = deletedDocsRef;
        }
      }

      clone.norms = new HashMap<String,Norm>();

      // Clone norms
      for (int i = 0; i < fieldNormsChanged.length; i++) {

        // Clone unchanged norms to the cloned reader
        if (doClone || !fieldNormsChanged[i]) {
          final String curField = core.fieldInfos.fieldInfo(i).name;
          Norm norm = this.norms.get(curField);
          if (norm != null)
            clone.norms.put(curField, (Norm) norm.clone());
        }
      }

      // If we are not cloning, then this will open anew
      // any norms that have changed:
      clone.openNorms(si.getUseCompoundFile() ? core.getCFSReader() : directory(), readBufferSize);

      success = true;
    } finally {
      if (!success) {
        // An exception occurred during reopen, we have to decRef the norms
        // that we incRef'ed already and close singleNormsStream and FieldsReader
        clone.decRef();
      }
    }
    
    return clone;
  }

  @Override
  protected void doCommit(Map<String,String> commitUserData) throws IOException {
    if (hasChanges) {
      startCommit();
      boolean success = false;
      try {
        commitChanges(commitUserData);
        success = true;
      } finally {
        if (!success) {
          rollbackCommit();
        }
      }
    }
  }

  private void commitChanges(Map<String,String> commitUserData) throws IOException {
    if (deletedDocsDirty) {               // re-write deleted
      si.advanceDelGen();

      assert deletedDocs.length() == si.docCount;

      // We can write directly to the actual name (vs to a
      // .tmp & renaming it) because the file is not live
      // until segments file is written:
      final String delFileName = si.getDelFileName();
      boolean success = false;
      try {
        deletedDocs.write(directory(), delFileName);
        success = true;
      } finally {
        if (!success) {
          try {
            directory().deleteFile(delFileName);
          } catch (Throwable t) {
            // suppress this so we keep throwing the
            // original exception
          }
        }
      }

      si.setDelCount(si.getDelCount()+pendingDeleteCount);
      pendingDeleteCount = 0;
      assert deletedDocs.count() == si.getDelCount(): "delete count mismatch during commit: info=" + si.getDelCount() + " vs BitVector=" + deletedDocs.count();
    } else {
      assert pendingDeleteCount == 0;
    }

    if (normsDirty) {               // re-write norms
      si.initNormGen(core.fieldInfos.size());
      for (final Norm norm : norms.values()) {
        if (norm.dirty) {
          norm.reWrite(si);
        }
      }
    }
    deletedDocsDirty = false;
    normsDirty = false;
    hasChanges = false;
  }

  FieldsReader getFieldsReader() {
    return fieldsReaderLocal.get();
  }

  @Override
  protected void doClose() throws IOException {
    termVectorsLocal.close();
    fieldsReaderLocal.close();
    
    if (deletedDocs != null) {
      deletedDocsRef.decrementAndGet();
      // null so if an app hangs on to us we still free most ram
      deletedDocs = null;
    }

    for (final Norm norm : norms.values()) {
      norm.decRef();
    }
    if (core != null) {
      core.decRef();
    }
  }

  static boolean hasDeletions(SegmentInfo si) throws IOException {
    // Don't call ensureOpen() here (it could affect performance)
    return si.hasDeletions();
  }

  @Override
  public boolean hasDeletions() {
    // Don't call ensureOpen() here (it could affect performance)
    return deletedDocs != null;
  }

  static boolean usesCompoundFile(SegmentInfo si) throws IOException {
    return si.getUseCompoundFile();
  }

  static boolean hasSeparateNorms(SegmentInfo si) throws IOException {
    return si.hasSeparateNorms();
  }

  @Override
  protected void doDelete(int docNum) {
    if (deletedDocs == null) {
      deletedDocs = new BitVector(maxDoc());
      deletedDocsRef = new AtomicInteger(1);
    }
    // there is more than 1 SegmentReader with a reference to this
    // deletedDocs BitVector so decRef the current deletedDocsRef,
    // clone the BitVector, create a new deletedDocsRef
    if (deletedDocsRef.get() > 1) {
      AtomicInteger oldRef = deletedDocsRef;
      deletedDocs = cloneDeletedDocs(deletedDocs);
      deletedDocsRef = new AtomicInteger(1);
      oldRef.decrementAndGet();
    }
    deletedDocsDirty = true;
    if (!deletedDocs.getAndSet(docNum))
      pendingDeleteCount++;
  }

  @Override
  protected void doUndeleteAll() {
    deletedDocsDirty = false;
    if (deletedDocs != null) {
      assert deletedDocsRef != null;
      deletedDocsRef.decrementAndGet();
      deletedDocs = null;
      deletedDocsRef = null;
      pendingDeleteCount = 0;
      si.clearDelGen();
      si.setDelCount(0);
    } else {
      assert deletedDocsRef == null;
      assert pendingDeleteCount == 0;
    }
  }

  List<String> files() throws IOException {
    return new ArrayList<String>(si.files());
  }
  
  FieldInfos fieldInfos() {
    return core.fieldInfos;
  }

  @Override
  public Document document(int n, FieldSelector fieldSelector) throws CorruptIndexException, IOException {
    ensureOpen();
    return getFieldsReader().doc(n, fieldSelector);
  }

  @Override
  public Fields fields() throws IOException {
    return core.fields;
  }

  @Override
  public int docFreq(String field, BytesRef term) throws IOException {
    ensureOpen();

    Terms terms = core.fields.terms(field);
    if (terms != null) {
      return terms.docFreq(term);
    } else {
      return 0;
    }
  }

  @Override
  public int numDocs() {
    // Don't call ensureOpen() here (it could affect performance)
    int n = maxDoc();
    if (deletedDocs != null)
      n -= deletedDocs.count();
    return n;
  }

  @Override
  public int maxDoc() {
    // Don't call ensureOpen() here (it could affect performance)
    return si.docCount;
  }

  /**
   * @see IndexReader#getFieldNames(org.apache.lucene.index.IndexReader.FieldOption)
   */
  @Override
  public Collection<String> getFieldNames(IndexReader.FieldOption fieldOption) {
    ensureOpen();

    Set<String> fieldSet = new HashSet<String>();
    for (int i = 0; i < core.fieldInfos.size(); i++) {
      FieldInfo fi = core.fieldInfos.fieldInfo(i);
      if (fieldOption == IndexReader.FieldOption.ALL) {
        fieldSet.add(fi.name);
      }
      else if (!fi.isIndexed && fieldOption == IndexReader.FieldOption.UNINDEXED) {
        fieldSet.add(fi.name);
      }
      else if (fi.omitTermFreqAndPositions && fieldOption == IndexReader.FieldOption.OMIT_TERM_FREQ_AND_POSITIONS) {
        fieldSet.add(fi.name);
      }
      else if (fi.storePayloads && fieldOption == IndexReader.FieldOption.STORES_PAYLOADS) {
        fieldSet.add(fi.name);
      }
      else if (fi.isIndexed && fieldOption == IndexReader.FieldOption.INDEXED) {
        fieldSet.add(fi.name);
      }
      else if (fi.isIndexed && fi.storeTermVector == false && fieldOption == IndexReader.FieldOption.INDEXED_NO_TERMVECTOR) {
        fieldSet.add(fi.name);
      }
      else if (fi.storeTermVector == true &&
               fi.storePositionWithTermVector == false &&
               fi.storeOffsetWithTermVector == false &&
               fieldOption == IndexReader.FieldOption.TERMVECTOR) {
        fieldSet.add(fi.name);
      }
      else if (fi.isIndexed && fi.storeTermVector && fieldOption == IndexReader.FieldOption.INDEXED_WITH_TERMVECTOR) {
        fieldSet.add(fi.name);
      }
      else if (fi.storePositionWithTermVector && fi.storeOffsetWithTermVector == false && fieldOption == IndexReader.FieldOption.TERMVECTOR_WITH_POSITION) {
        fieldSet.add(fi.name);
      }
      else if (fi.storeOffsetWithTermVector && fi.storePositionWithTermVector == false && fieldOption == IndexReader.FieldOption.TERMVECTOR_WITH_OFFSET) {
        fieldSet.add(fi.name);
      }
      else if ((fi.storeOffsetWithTermVector && fi.storePositionWithTermVector) &&
                fieldOption == IndexReader.FieldOption.TERMVECTOR_WITH_POSITION_OFFSET) {
        fieldSet.add(fi.name);
      }
      else if (fi.docValues != null && fieldOption == IndexReader.FieldOption.DOC_VALUES) {
        fieldSet.add(fi.name);
      }
    }
    return fieldSet;
  }


  @Override
  public synchronized boolean hasNorms(String field) {
    ensureOpen();
    return norms.containsKey(field);
  }

  // can return null if norms aren't stored
  protected synchronized byte[] getNorms(String field) throws IOException {
    Norm norm = norms.get(field);
    if (norm == null) return null;  // not indexed, or norms not stored
    return norm.bytes();
  }

  // returns fake norms if norms aren't available
  @Override
  public synchronized byte[] norms(String field) throws IOException {
    ensureOpen();
    byte[] bytes = getNorms(field);
    return bytes;
  }

  @Override
  protected void doSetNorm(int doc, String field, byte value)
          throws IOException {
    Norm norm = norms.get(field);
    if (norm == null)                             // not an indexed field
      return;

    normsDirty = true;
    norm.copyOnWrite()[doc] = value;                    // set the value
  }

  private void openNorms(Directory cfsDir, int readBufferSize) throws IOException {
    long nextNormSeek = SegmentMerger.NORMS_HEADER.length; //skip header (header unused for now)
    int maxDoc = maxDoc();
    for (int i = 0; i < core.fieldInfos.size(); i++) {
      FieldInfo fi = core.fieldInfos.fieldInfo(i);
      if (norms.containsKey(fi.name)) {
        // in case this SegmentReader is being re-opened, we might be able to
        // reuse some norm instances and skip loading them here
        continue;
      }
      if (fi.isIndexed && !fi.omitNorms) {
        Directory d = directory();
        String fileName = si.getNormFileName(fi.number);
        if (!si.hasSeparateNorms(fi.number)) {
          d = cfsDir;
        }
        
        // singleNormFile means multiple norms share this file
        boolean singleNormFile = IndexFileNames.matchesExtension(fileName, IndexFileNames.NORMS_EXTENSION);
        IndexInput normInput = null;
        long normSeek;

        if (singleNormFile) {
          normSeek = nextNormSeek;
          if (singleNormStream == null) {
            singleNormStream = d.openInput(fileName, readBufferSize);
            singleNormRef = new AtomicInteger(1);
          } else {
            singleNormRef.incrementAndGet();
          }
          // All norms in the .nrm file can share a single IndexInput since
          // they are only used in a synchronized context.
          // If this were to change in the future, a clone could be done here.
          normInput = singleNormStream;
        } else {
          normSeek = 0;
          normInput = d.openInput(fileName);
        }

        norms.put(fi.name, new Norm(normInput, fi.number, normSeek));
        nextNormSeek += maxDoc; // increment also if some norms are separate
      }
    }
  }

  // NOTE: only called from IndexWriter when a near
  // real-time reader is opened, or applyDeletes is run,
  // sharing a segment that's still being merged.  This
  // method is not thread safe, and relies on the
  // synchronization in IndexWriter
  void loadTermsIndex(int indexDivisor) throws IOException {
    core.fields.loadTermsIndex(indexDivisor);
  }

  // for testing only
  boolean normsClosed() {
    if (singleNormStream != null) {
      return false;
    }
    for (final Norm norm : norms.values()) {
      if (norm.refCount > 0) {
        return false;
      }
    }
    return true;
  }

  // for testing only
  boolean normsClosed(String field) {
    return norms.get(field).refCount == 0;
  }

  /**
   * Create a clone from the initial TermVectorsReader and store it in the ThreadLocal.
   * @return TermVectorsReader
   */
  TermVectorsReader getTermVectorsReader() {
    TermVectorsReader tvReader = termVectorsLocal.get();
    if (tvReader == null) {
      TermVectorsReader orig = core.getTermVectorsReaderOrig();
      if (orig == null) {
        return null;
      } else {
        try {
          tvReader = (TermVectorsReader) orig.clone();
        } catch (CloneNotSupportedException cnse) {
          return null;
        }
      }
      termVectorsLocal.set(tvReader);
    }
    return tvReader;
  }

  TermVectorsReader getTermVectorsReaderOrig() {
    return core.getTermVectorsReaderOrig();
  }
  
  /** Return a term frequency vector for the specified document and field. The
   *  vector returned contains term numbers and frequencies for all terms in
   *  the specified field of this document, if the field had storeTermVector
   *  flag set.  If the flag was not set, the method returns null.
   * @throws IOException
   */
  @Override
  public TermFreqVector getTermFreqVector(int docNumber, String field) throws IOException {
    // Check if this field is invalid or has no stored term vector
    ensureOpen();
    FieldInfo fi = core.fieldInfos.fieldInfo(field);
    if (fi == null || !fi.storeTermVector) 
      return null;
    
    TermVectorsReader termVectorsReader = getTermVectorsReader();
    if (termVectorsReader == null)
      return null;
    
    return termVectorsReader.get(docNumber, field);
  }


  @Override
  public void getTermFreqVector(int docNumber, String field, TermVectorMapper mapper) throws IOException {
    ensureOpen();
    FieldInfo fi = core.fieldInfos.fieldInfo(field);
    if (fi == null || !fi.storeTermVector)
      return;

    TermVectorsReader termVectorsReader = getTermVectorsReader();
    if (termVectorsReader == null) {
      return;
    }


    termVectorsReader.get(docNumber, field, mapper);
  }


  @Override
  public void getTermFreqVector(int docNumber, TermVectorMapper mapper) throws IOException {
    ensureOpen();

    TermVectorsReader termVectorsReader = getTermVectorsReader();
    if (termVectorsReader == null)
      return;

    termVectorsReader.get(docNumber, mapper);
  }

  /** Return an array of term frequency vectors for the specified document.
   *  The array contains a vector for each vectorized field in the document.
   *  Each vector vector contains term numbers and frequencies for all terms
   *  in a given vectorized field.
   *  If no such fields existed, the method returns null.
   * @throws IOException
   */
  @Override
  public TermFreqVector[] getTermFreqVectors(int docNumber) throws IOException {
    ensureOpen();
    
    TermVectorsReader termVectorsReader = getTermVectorsReader();
    if (termVectorsReader == null)
      return null;
    
    return termVectorsReader.get(docNumber);
  }
  
  /** {@inheritDoc} */
  @Override
  public String toString() {
    final StringBuilder buffer = new StringBuilder();
    if (hasChanges) {
      buffer.append('*');
    }
    buffer.append(si.toString(core.dir, pendingDeleteCount));
    return buffer.toString();
  }
  
  @Override
  public ReaderContext getTopReaderContext() {
    return readerContext;
  }

  /**
   * Return the name of the segment this reader is reading.
   */
  public String getSegmentName() {
    return core.segment;
  }
  
  /**
   * Return the SegmentInfo of the segment this reader is reading.
   */
  SegmentInfo getSegmentInfo() {
    return si;
  }

  void setSegmentInfo(SegmentInfo info) {
    si = info;
  }

  void startCommit() {
    rollbackSegmentInfo = (SegmentInfo) si.clone();
    rollbackHasChanges = hasChanges;
    rollbackDeletedDocsDirty = deletedDocsDirty;
    rollbackNormsDirty = normsDirty;
    rollbackPendingDeleteCount = pendingDeleteCount;
    for (Norm norm : norms.values()) {
      norm.rollbackDirty = norm.dirty;
    }
  }

  void rollbackCommit() {
    si.reset(rollbackSegmentInfo);
    hasChanges = rollbackHasChanges;
    deletedDocsDirty = rollbackDeletedDocsDirty;
    normsDirty = rollbackNormsDirty;
    pendingDeleteCount = rollbackPendingDeleteCount;
    for (Norm norm : norms.values()) {
      norm.dirty = norm.rollbackDirty;
    }
  }

  /** Returns the directory this index resides in. */
  @Override
  public Directory directory() {
    // Don't ensureOpen here -- in certain cases, when a
    // cloned/reopened reader needs to commit, it may call
    // this method on the closed original reader
    return core.dir;
  }

  // This is necessary so that cloned SegmentReaders (which
  // share the underlying postings data) will map to the
  // same entry in the FieldCache.  See LUCENE-1579.
  @Override
  public final Object getCoreCacheKey() {
    return core;
  }

  @Override
  public int getTermInfosIndexDivisor() {
    return core.termsIndexDivisor;
  }
<<<<<<< HEAD
  
  @Override
  public DocValues docValues(String field) throws IOException {
    return core.fields.docValues(field);
=======

  @Override
  protected void readerFinished() {
    // Do nothing here -- we have more careful control on
    // when to notify that a SegmentReader has finished,
    // because a given core is shared across many cloned
    // SegmentReaders.  We only notify once that core is no
    // longer used (all SegmentReaders sharing it have been
    // closed).
>>>>>>> c9c56947
  }
}<|MERGE_RESOLUTION|>--- conflicted
+++ resolved
@@ -39,15 +39,11 @@
 import org.apache.lucene.util.Bits;
 import org.apache.lucene.util.CloseableThreadLocal;
 import org.apache.lucene.index.codecs.FieldsProducer;
-<<<<<<< HEAD
 import org.apache.lucene.index.values.Bytes;
 import org.apache.lucene.index.values.Ints;
 import org.apache.lucene.index.values.DocValues;
 import org.apache.lucene.index.values.Floats;
 import org.apache.lucene.index.values.Type;
-import org.apache.lucene.search.FieldCache; // not great (circular); used only to purge FieldCache entry on close
-=======
->>>>>>> c9c56947
 import org.apache.lucene.util.BytesRef;
 
 /**
@@ -1211,14 +1207,8 @@
   public int getTermInfosIndexDivisor() {
     return core.termsIndexDivisor;
   }
-<<<<<<< HEAD
-  
-  @Override
-  public DocValues docValues(String field) throws IOException {
-    return core.fields.docValues(field);
-=======
-
-  @Override
+  
+   @Override
   protected void readerFinished() {
     // Do nothing here -- we have more careful control on
     // when to notify that a SegmentReader has finished,
@@ -1226,6 +1216,10 @@
     // SegmentReaders.  We only notify once that core is no
     // longer used (all SegmentReaders sharing it have been
     // closed).
->>>>>>> c9c56947
+  }
+  
+  @Override
+  public DocValues docValues(String field) throws IOException {
+    return core.fields.docValues(field);
   }
 }