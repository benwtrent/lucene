package org.apache.lucene.index;

/**
 * Licensed to the Apache Software Foundation (ASF) under one or more
 * contributor license agreements.  See the NOTICE file distributed with
 * this work for additional information regarding copyright ownership.
 * The ASF licenses this file to You under the Apache License, Version 2.0
 * (the "License"); you may not use this file except in compliance with
 * the License.  You may obtain a copy of the License at
 *
 *     http://www.apache.org/licenses/LICENSE-2.0
 *
 * Unless required by applicable law or agreed to in writing, software
 * distributed under the License is distributed on an "AS IS" BASIS,
 * WITHOUT WARRANTIES OR CONDITIONS OF ANY KIND, either express or implied.
 * See the License for the specific language governing permissions and
 * limitations under the License.
 */


import java.io.File;
import java.io.FileNotFoundException;
import java.io.IOException;
import java.util.Collection;
import java.util.HashSet;
import java.util.Iterator;
import java.util.List;
import java.util.Map;
import java.util.HashMap;
import java.util.Set;
import java.util.SortedSet;

import org.apache.lucene.analysis.MockAnalyzer;
import org.apache.lucene.document.Document;
import org.apache.lucene.document.Field;
import org.apache.lucene.document.FieldSelector;
import org.apache.lucene.document.Fieldable;
import org.apache.lucene.document.SetBasedFieldSelector;
import org.apache.lucene.index.IndexReader.FieldOption;
import org.apache.lucene.index.codecs.CodecProvider;
import org.apache.lucene.index.IndexWriterConfig.OpenMode;
import org.apache.lucene.search.DocIdSetIterator;
import org.apache.lucene.search.FieldCache;
import org.apache.lucene.search.IndexSearcher;
import org.apache.lucene.search.ScoreDoc;
import org.apache.lucene.search.TermQuery;
import org.apache.lucene.store.AlreadyClosedException;
import org.apache.lucene.store.Directory;
import org.apache.lucene.store.LockObtainFailedException;
import org.apache.lucene.store.MockDirectoryWrapper;
import org.apache.lucene.store.NoSuchDirectoryException;
import org.apache.lucene.store.RAMDirectory;
import org.apache.lucene.store.LockReleaseFailedException;
import org.apache.lucene.util.LuceneTestCase;
import org.apache.lucene.util._TestUtil;
import org.apache.lucene.util.BytesRef;
import org.apache.lucene.util.Bits;

public class TestIndexReader extends LuceneTestCase
{
    
    public void testCommitUserData() throws Exception {
      Directory d = newDirectory();

      Map<String,String> commitUserData = new HashMap<String,String>();
      commitUserData.put("foo", "fighters");
      
      // set up writer
      IndexWriter writer = new IndexWriter(d, newIndexWriterConfig(
          TEST_VERSION_CURRENT, new MockAnalyzer())
      .setMaxBufferedDocs(2));
      for(int i=0;i<27;i++)
        addDocumentWithFields(writer);
      writer.close();
      
      IndexReader r = IndexReader.open(d, false);
      r.deleteDocument(5);
      r.flush(commitUserData);
      r.close();
      
      SegmentInfos sis = new SegmentInfos();
      sis.read(d);
      IndexReader r2 = IndexReader.open(d, false);
      IndexCommit c = r.getIndexCommit();
      assertEquals(c.getUserData(), commitUserData);

      assertEquals(sis.getCurrentSegmentFileName(), c.getSegmentsFileName());

      assertTrue(c.equals(r.getIndexCommit()));

      // Change the index
      writer = new IndexWriter(d, newIndexWriterConfig(TEST_VERSION_CURRENT,
          new MockAnalyzer()).setOpenMode(
              OpenMode.APPEND).setMaxBufferedDocs(2));
      for(int i=0;i<7;i++)
        addDocumentWithFields(writer);
      writer.close();

      IndexReader r3 = r2.reopen();
      assertFalse(c.equals(r3.getIndexCommit()));
      assertFalse(r2.getIndexCommit().isOptimized());
      r3.close();

      writer = new IndexWriter(d, newIndexWriterConfig(TEST_VERSION_CURRENT,
        new MockAnalyzer())
        .setOpenMode(OpenMode.APPEND));
      writer.optimize();
      writer.close();

      r3 = r2.reopen();
      assertTrue(r3.getIndexCommit().isOptimized());
      r2.close();
      r3.close();
      d.close();
    }
    
    public void testIsCurrent() throws Exception {
      Directory d = newDirectory();
      IndexWriter writer = new IndexWriter(d, newIndexWriterConfig( 
        TEST_VERSION_CURRENT, new MockAnalyzer()));
      addDocumentWithFields(writer);
      writer.close();
      // set up reader:
      IndexReader reader = IndexReader.open(d, false);
      assertTrue(reader.isCurrent());
      // modify index by adding another document:
      writer = new IndexWriter(d, newIndexWriterConfig(TEST_VERSION_CURRENT,
          new MockAnalyzer()).setOpenMode(OpenMode.APPEND));
      addDocumentWithFields(writer);
      writer.close();
      assertFalse(reader.isCurrent());
      // re-create index:
      writer = new IndexWriter(d, newIndexWriterConfig(TEST_VERSION_CURRENT,
          new MockAnalyzer()).setOpenMode(OpenMode.CREATE));
      addDocumentWithFields(writer);
      writer.close();
      assertFalse(reader.isCurrent());
      reader.close();
      d.close();
    }

    /**
     * Tests the IndexReader.getFieldNames implementation
     * @throws Exception on error
     */
    public void testGetFieldNames() throws Exception {
        Directory d = newDirectory();
        // set up writer
        IndexWriter writer = new IndexWriter(
            d,
            newIndexWriterConfig(TEST_VERSION_CURRENT, new MockAnalyzer())
        );

        Document doc = new Document();
        doc.add(new Field("keyword","test1", Field.Store.YES, Field.Index.NOT_ANALYZED));
        doc.add(new Field("text","test1", Field.Store.YES, Field.Index.ANALYZED));
        doc.add(new Field("unindexed","test1", Field.Store.YES, Field.Index.NO));
        doc.add(new Field("unstored","test1", Field.Store.NO, Field.Index.ANALYZED));
        writer.addDocument(doc);

        writer.close();
        // set up reader
        IndexReader reader = IndexReader.open(d, false);
        Collection<String> fieldNames = reader.getFieldNames(IndexReader.FieldOption.ALL);
        assertTrue(fieldNames.contains("keyword"));
        assertTrue(fieldNames.contains("text"));
        assertTrue(fieldNames.contains("unindexed"));
        assertTrue(fieldNames.contains("unstored"));
        reader.close();
        // add more documents
        writer = new IndexWriter(
            d,
            newIndexWriterConfig(TEST_VERSION_CURRENT, new MockAnalyzer()).
                setOpenMode(OpenMode.APPEND).
                setMergePolicy(newLogMergePolicy())
        );
        // want to get some more segments here
        int mergeFactor = ((LogMergePolicy) writer.getConfig().getMergePolicy()).getMergeFactor();
        for (int i = 0; i < 5*mergeFactor; i++) {
          doc = new Document();
          doc.add(new Field("keyword","test1", Field.Store.YES, Field.Index.NOT_ANALYZED));
          doc.add(new Field("text","test1", Field.Store.YES, Field.Index.ANALYZED));
          doc.add(new Field("unindexed","test1", Field.Store.YES, Field.Index.NO));
          doc.add(new Field("unstored","test1", Field.Store.NO, Field.Index.ANALYZED));
          writer.addDocument(doc);
        }
        // new fields are in some different segments (we hope)
        for (int i = 0; i < 5*mergeFactor; i++) {
          doc = new Document();
          doc.add(new Field("keyword2","test1", Field.Store.YES, Field.Index.NOT_ANALYZED));
          doc.add(new Field("text2","test1", Field.Store.YES, Field.Index.ANALYZED));
          doc.add(new Field("unindexed2","test1", Field.Store.YES, Field.Index.NO));
          doc.add(new Field("unstored2","test1", Field.Store.NO, Field.Index.ANALYZED));
          writer.addDocument(doc);
        }
        // new termvector fields
        for (int i = 0; i < 5*mergeFactor; i++) {
          doc = new Document();
          doc.add(new Field("tvnot","tvnot", Field.Store.YES, Field.Index.ANALYZED, Field.TermVector.NO));
          doc.add(new Field("termvector","termvector", Field.Store.YES, Field.Index.ANALYZED, Field.TermVector.YES));
          doc.add(new Field("tvoffset","tvoffset", Field.Store.YES, Field.Index.ANALYZED, Field.TermVector.WITH_OFFSETS));
          doc.add(new Field("tvposition","tvposition", Field.Store.YES, Field.Index.ANALYZED, Field.TermVector.WITH_POSITIONS));
          doc.add(newField("tvpositionoffset","tvpositionoffset", Field.Store.YES, Field.Index.ANALYZED, Field.TermVector.WITH_POSITIONS_OFFSETS));
          writer.addDocument(doc);
        }
        
        writer.close();
        // verify fields again
        reader = IndexReader.open(d, false);
        fieldNames = reader.getFieldNames(IndexReader.FieldOption.ALL);
        assertEquals(13, fieldNames.size());    // the following fields
        assertTrue(fieldNames.contains("keyword"));
        assertTrue(fieldNames.contains("text"));
        assertTrue(fieldNames.contains("unindexed"));
        assertTrue(fieldNames.contains("unstored"));
        assertTrue(fieldNames.contains("keyword2"));
        assertTrue(fieldNames.contains("text2"));
        assertTrue(fieldNames.contains("unindexed2"));
        assertTrue(fieldNames.contains("unstored2"));
        assertTrue(fieldNames.contains("tvnot"));
        assertTrue(fieldNames.contains("termvector"));
        assertTrue(fieldNames.contains("tvposition"));
        assertTrue(fieldNames.contains("tvoffset"));
        assertTrue(fieldNames.contains("tvpositionoffset"));
        
        // verify that only indexed fields were returned
        fieldNames = reader.getFieldNames(IndexReader.FieldOption.INDEXED);
        assertEquals(11, fieldNames.size());    // 6 original + the 5 termvector fields 
        assertTrue(fieldNames.contains("keyword"));
        assertTrue(fieldNames.contains("text"));
        assertTrue(fieldNames.contains("unstored"));
        assertTrue(fieldNames.contains("keyword2"));
        assertTrue(fieldNames.contains("text2"));
        assertTrue(fieldNames.contains("unstored2"));
        assertTrue(fieldNames.contains("tvnot"));
        assertTrue(fieldNames.contains("termvector"));
        assertTrue(fieldNames.contains("tvposition"));
        assertTrue(fieldNames.contains("tvoffset"));
        assertTrue(fieldNames.contains("tvpositionoffset"));
        
        // verify that only unindexed fields were returned
        fieldNames = reader.getFieldNames(IndexReader.FieldOption.UNINDEXED);
        assertEquals(2, fieldNames.size());    // the following fields
        assertTrue(fieldNames.contains("unindexed"));
        assertTrue(fieldNames.contains("unindexed2"));
                
        // verify index term vector fields  
        fieldNames = reader.getFieldNames(IndexReader.FieldOption.TERMVECTOR);
        assertEquals(1, fieldNames.size());    // 1 field has term vector only
        assertTrue(fieldNames.contains("termvector"));
        
        fieldNames = reader.getFieldNames(IndexReader.FieldOption.TERMVECTOR_WITH_POSITION);
        assertEquals(1, fieldNames.size());    // 4 fields are indexed with term vectors
        assertTrue(fieldNames.contains("tvposition"));
        
        fieldNames = reader.getFieldNames(IndexReader.FieldOption.TERMVECTOR_WITH_OFFSET);
        assertEquals(1, fieldNames.size());    // 4 fields are indexed with term vectors
        assertTrue(fieldNames.contains("tvoffset"));
                
        fieldNames = reader.getFieldNames(IndexReader.FieldOption.TERMVECTOR_WITH_POSITION_OFFSET);
        assertEquals(1, fieldNames.size());    // 4 fields are indexed with term vectors
        assertTrue(fieldNames.contains("tvpositionoffset"));
        reader.close();
        d.close();
    }

  public void testTermVectors() throws Exception {
    Directory d = newDirectory();
    // set up writer
    IndexWriter writer = new IndexWriter(
        d,
        newIndexWriterConfig(TEST_VERSION_CURRENT, new MockAnalyzer()).
            setMergePolicy(newLogMergePolicy())
    );
    // want to get some more segments here
    // new termvector fields
    int mergeFactor = ((LogMergePolicy) writer.getConfig().getMergePolicy()).getMergeFactor();
    for (int i = 0; i < 5 * mergeFactor; i++) {
      Document doc = new Document();
        doc.add(new Field("tvnot","one two two three three three", Field.Store.YES, Field.Index.ANALYZED, Field.TermVector.NO));
        doc.add(new Field("termvector","one two two three three three", Field.Store.YES, Field.Index.ANALYZED, Field.TermVector.YES));
        doc.add(new Field("tvoffset","one two two three three three", Field.Store.YES, Field.Index.ANALYZED, Field.TermVector.WITH_OFFSETS));
        doc.add(new Field("tvposition","one two two three three three", Field.Store.YES, Field.Index.ANALYZED, Field.TermVector.WITH_POSITIONS));
        doc.add(new Field("tvpositionoffset","one two two three three three", Field.Store.YES, Field.Index.ANALYZED, Field.TermVector.WITH_POSITIONS_OFFSETS));

        writer.addDocument(doc);
    }
    writer.close();
    IndexReader reader = IndexReader.open(d, false);
    FieldSortedTermVectorMapper mapper = new FieldSortedTermVectorMapper(new TermVectorEntryFreqSortedComparator());
    reader.getTermFreqVector(0, mapper);
    Map<String,SortedSet<TermVectorEntry>> map = mapper.getFieldToTerms();
    assertTrue("map is null and it shouldn't be", map != null);
    assertTrue("map Size: " + map.size() + " is not: " + 4, map.size() == 4);
    Set<TermVectorEntry> set = map.get("termvector");
    for (Iterator<TermVectorEntry> iterator = set.iterator(); iterator.hasNext();) {
      TermVectorEntry entry =  iterator.next();
      assertTrue("entry is null and it shouldn't be", entry != null);
      if (VERBOSE) System.out.println("Entry: " + entry);
    }
    reader.close();
    d.close();
  }

  private void assertTermDocsCount(String msg,
                                     IndexReader reader,
                                     Term term,
                                     int expected)
    throws IOException {
        DocsEnum tdocs = MultiFields.getTermDocsEnum(reader,
                                                     MultiFields.getDeletedDocs(reader),
                                                     term.field(),
                                                     new BytesRef(term.text()));
        int count = 0;
        if (tdocs != null) {
          while(tdocs.nextDoc()!= DocIdSetIterator.NO_MORE_DOCS) {
            count++;
          }
        }
        assertEquals(msg + ", count mismatch", expected, count);
    }

    public void testBasicDelete() throws IOException {
        Directory dir = newDirectory();

        IndexWriter writer = null;
        IndexReader reader = null;
        Term searchTerm = new Term("content", "aaa");

        //  add 100 documents with term : aaa
        writer  = new IndexWriter(dir, newIndexWriterConfig(TEST_VERSION_CURRENT, new MockAnalyzer()));
        for (int i = 0; i < 100; i++) {
            addDoc(writer, searchTerm.text());
        }
        writer.close();

        // OPEN READER AT THIS POINT - this should fix the view of the
        // index at the point of having 100 "aaa" documents and 0 "bbb"
        reader = IndexReader.open(dir, false);
        assertEquals("first docFreq", 100, reader.docFreq(searchTerm));
        assertTermDocsCount("first reader", reader, searchTerm, 100);
        reader.close();

        // DELETE DOCUMENTS CONTAINING TERM: aaa
        int deleted = 0;
        reader = IndexReader.open(dir, false);
        deleted = reader.deleteDocuments(searchTerm);
        assertEquals("deleted count", 100, deleted);
        assertEquals("deleted docFreq", 100, reader.docFreq(searchTerm));
        assertTermDocsCount("deleted termDocs", reader, searchTerm, 0);

        // open a 2nd reader to make sure first reader can
        // commit its changes (.del) while second reader
        // is open:
        IndexReader reader2 = IndexReader.open(dir, false);
        reader.close();

        // CREATE A NEW READER and re-test
        reader = IndexReader.open(dir, false);
        assertEquals("deleted docFreq", 100, reader.docFreq(searchTerm));
        assertTermDocsCount("deleted termDocs", reader, searchTerm, 0);
        reader.close();
        reader2.close();
        dir.close();
    }
    
    public void testBinaryFields() throws IOException {
        Directory dir = newDirectory();
        byte[] bin = new byte[]{0, 1, 2, 3, 4, 5, 6, 7, 8, 9};
        
        IndexWriter writer = new IndexWriter(dir, newIndexWriterConfig(TEST_VERSION_CURRENT, new MockAnalyzer()));
        
        for (int i = 0; i < 10; i++) {
          addDoc(writer, "document number " + (i + 1));
          addDocumentWithFields(writer);
          addDocumentWithDifferentFields(writer);
          addDocumentWithTermVectorFields(writer);
        }
        writer.close();
        writer = new IndexWriter(dir, newIndexWriterConfig(TEST_VERSION_CURRENT, new MockAnalyzer()).setOpenMode(OpenMode.APPEND));
        Document doc = new Document();
        doc.add(new Field("bin1", bin));
        doc.add(new Field("junk", "junk text", Field.Store.NO, Field.Index.ANALYZED));
        writer.addDocument(doc);
        writer.close();
        IndexReader reader = IndexReader.open(dir, false);
        doc = reader.document(reader.maxDoc() - 1);
        Field[] fields = doc.getFields("bin1");
        assertNotNull(fields);
        assertEquals(1, fields.length);
        Field b1 = fields[0];
        assertTrue(b1.isBinary());
        byte[] data1 = b1.getBinaryValue();
        assertEquals(bin.length, b1.getBinaryLength());
        for (int i = 0; i < bin.length; i++) {
          assertEquals(bin[i], data1[i + b1.getBinaryOffset()]);
        }
        Set<String> lazyFields = new HashSet<String>();
        lazyFields.add("bin1");
        FieldSelector sel = new SetBasedFieldSelector(new HashSet<String>(), lazyFields);
        doc = reader.document(reader.maxDoc() - 1, sel);
        Fieldable[] fieldables = doc.getFieldables("bin1");
        assertNotNull(fieldables);
        assertEquals(1, fieldables.length);
        Fieldable fb1 = fieldables[0];
        assertTrue(fb1.isBinary());
        assertEquals(bin.length, fb1.getBinaryLength());
        data1 = fb1.getBinaryValue();
        assertEquals(bin.length, fb1.getBinaryLength());
        for (int i = 0; i < bin.length; i++) {
          assertEquals(bin[i], data1[i + fb1.getBinaryOffset()]);
        }
        reader.close();
        // force optimize


        writer = new IndexWriter(dir, newIndexWriterConfig(TEST_VERSION_CURRENT, new MockAnalyzer()).setOpenMode(OpenMode.APPEND));
        writer.optimize();
        writer.close();
        reader = IndexReader.open(dir, false);
        doc = reader.document(reader.maxDoc() - 1);
        fields = doc.getFields("bin1");
        assertNotNull(fields);
        assertEquals(1, fields.length);
        b1 = fields[0];
        assertTrue(b1.isBinary());
        data1 = b1.getBinaryValue();
        assertEquals(bin.length, b1.getBinaryLength());
        for (int i = 0; i < bin.length; i++) {
          assertEquals(bin[i], data1[i + b1.getBinaryOffset()]);
        }
        reader.close();
        dir.close();
    }

    // Make sure attempts to make changes after reader is
    // closed throws IOException:
    public void testChangesAfterClose() throws IOException {
        Directory dir = newDirectory();

        IndexWriter writer = null;
        IndexReader reader = null;
        Term searchTerm = new Term("content", "aaa");

        //  add 11 documents with term : aaa
        writer  = new IndexWriter(dir, newIndexWriterConfig(TEST_VERSION_CURRENT, new MockAnalyzer()));
        for (int i = 0; i < 11; i++) {
            addDoc(writer, searchTerm.text());
        }
        writer.close();

        reader = IndexReader.open(dir, false);

        // Close reader:
        reader.close();

        // Then, try to make changes:
        try {
          reader.deleteDocument(4);
          fail("deleteDocument after close failed to throw IOException");
        } catch (AlreadyClosedException e) {
          // expected
        }

        try {
          reader.setNorm(5, "aaa", 2.0f);
          fail("setNorm after close failed to throw IOException");
        } catch (AlreadyClosedException e) {
          // expected
        }

        try {
          reader.undeleteAll();
          fail("undeleteAll after close failed to throw IOException");
        } catch (AlreadyClosedException e) {
          // expected
        }
        dir.close();
    }

    // Make sure we get lock obtain failed exception with 2 writers:
    public void testLockObtainFailed() throws IOException {
        Directory dir = newDirectory();

        Term searchTerm = new Term("content", "aaa");

        //  add 11 documents with term : aaa
        IndexWriter writer = new IndexWriter(dir, newIndexWriterConfig(TEST_VERSION_CURRENT, new MockAnalyzer()));
        writer.commit();
        for (int i = 0; i < 11; i++) {
            addDoc(writer, searchTerm.text());
        }

        // Create reader:
        IndexReader reader = IndexReader.open(dir, false);

        // Try to make changes
        try {
          reader.deleteDocument(4);
          fail("deleteDocument should have hit LockObtainFailedException");
        } catch (LockObtainFailedException e) {
          // expected
        }

        try {
          reader.setNorm(5, "aaa", 2.0f);
          fail("setNorm should have hit LockObtainFailedException");
        } catch (LockObtainFailedException e) {
          // expected
        }

        try {
          reader.undeleteAll();
          fail("undeleteAll should have hit LockObtainFailedException");
        } catch (LockObtainFailedException e) {
          // expected
        }
        writer.close();
        reader.close();
        dir.close();
    }

    // Make sure you can set norms & commit even if a reader
    // is open against the index:
    public void testWritingNorms() throws IOException {
        Directory dir = newDirectory();
        Term searchTerm = new Term("content", "aaa");

        //  add 1 documents with term : aaa
        IndexWriter writer = new IndexWriter(dir, newIndexWriterConfig(TEST_VERSION_CURRENT, new MockAnalyzer()));
        addDoc(writer, searchTerm.text());
        writer.close();

        //  now open reader & set norm for doc 0
        IndexReader reader = IndexReader.open(dir, false);
        reader.setNorm(0, "content", (float) 2.0);

        // we should be holding the write lock now:
        assertTrue("locked", IndexWriter.isLocked(dir));

        reader.commit();

        // we should not be holding the write lock now:
        assertTrue("not locked", !IndexWriter.isLocked(dir));

        // open a 2nd reader:
        IndexReader reader2 = IndexReader.open(dir, false);

        // set norm again for doc 0
        reader.setNorm(0, "content", (float) 3.0);
        assertTrue("locked", IndexWriter.isLocked(dir));

        reader.close();

        // we should not be holding the write lock now:
        assertTrue("not locked", !IndexWriter.isLocked(dir));

        reader2.close();
        dir.close();
    }


    // Make sure you can set norms & commit, and there are
    // no extra norms files left:
    public void testWritingNormsNoReader() throws IOException {
        Directory dir = newDirectory();
        IndexWriter writer = null;
        IndexReader reader = null;
        Term searchTerm = new Term("content", "aaa");

        //  add 1 documents with term : aaa
<<<<<<< HEAD
        writer  = new IndexWriter(dir, new IndexWriterConfig(TEST_VERSION_CURRENT, new MockAnalyzer()));
        ((LogMergePolicy) writer.getConfig().getMergePolicy()).setUseCompoundFile(false);
=======
        writer  = new IndexWriter(
            dir,
            newIndexWriterConfig(TEST_VERSION_CURRENT, new MockAnalyzer()).
                setMergePolicy(newLogMergePolicy(false))
        );
>>>>>>> e18dcbf1
        addDoc(writer, searchTerm.text());
        writer.close();

        //  now open reader & set norm for doc 0 (writes to
        //  _0_1.s0)
        reader = IndexReader.open(dir, false);
        reader.setNorm(0, "content", (float) 2.0);
        reader.close();
        
        //  now open reader again & set norm for doc 0 (writes to _0_2.s0)
        reader = IndexReader.open(dir, false);
        reader.setNorm(0, "content", (float) 2.0);
        reader.close();
        assertFalse("failed to remove first generation norms file on writing second generation",
                    dir.fileExists("_0_1.s0"));
        
        dir.close();
    }


    public void testDeleteReaderWriterConflictUnoptimized() throws IOException{
      deleteReaderWriterConflict(false);
    }

    /* ??? public void testOpenEmptyDirectory() throws IOException{
      String dirName = "test.empty";
      File fileDirName = new File(dirName);
      if (!fileDirName.exists()) {
        fileDirName.mkdir();
      }
      try {
        IndexReader.open(fileDirName);
        fail("opening IndexReader on empty directory failed to produce FileNotFoundException");
      } catch (FileNotFoundException e) {
        // GOOD
      }
      rmDir(fileDirName);
    }*/
    
    public void testDeleteReaderWriterConflictOptimized() throws IOException{
        deleteReaderWriterConflict(true);
    }

    private void deleteReaderWriterConflict(boolean optimize) throws IOException {
        //Directory dir = new RAMDirectory();
        Directory dir = newDirectory();

        Term searchTerm = new Term("content", "aaa");
        Term searchTerm2 = new Term("content", "bbb");

        //  add 100 documents with term : aaa
        IndexWriter writer  = new IndexWriter(dir, newIndexWriterConfig(TEST_VERSION_CURRENT, new MockAnalyzer()).setOpenMode(OpenMode.CREATE));
        for (int i = 0; i < 100; i++) {
            addDoc(writer, searchTerm.text());
        }
        writer.close();

        // OPEN READER AT THIS POINT - this should fix the view of the
        // index at the point of having 100 "aaa" documents and 0 "bbb"
        IndexReader reader = IndexReader.open(dir, false);
        assertEquals("first docFreq", 100, reader.docFreq(searchTerm));
        assertEquals("first docFreq", 0, reader.docFreq(searchTerm2));
        assertTermDocsCount("first reader", reader, searchTerm, 100);
        assertTermDocsCount("first reader", reader, searchTerm2, 0);

        // add 100 documents with term : bbb
        writer  = new IndexWriter(dir, newIndexWriterConfig(TEST_VERSION_CURRENT, new MockAnalyzer()).setOpenMode(OpenMode.APPEND));
        for (int i = 0; i < 100; i++) {
            addDoc(writer, searchTerm2.text());
        }

        // REQUEST OPTIMIZATION
        // This causes a new segment to become current for all subsequent
        // searchers. Because of this, deletions made via a previously open
        // reader, which would be applied to that reader's segment, are lost
        // for subsequent searchers/readers
        if(optimize)
          writer.optimize();
        writer.close();

        // The reader should not see the new data
        assertEquals("first docFreq", 100, reader.docFreq(searchTerm));
        assertEquals("first docFreq", 0, reader.docFreq(searchTerm2));
        assertTermDocsCount("first reader", reader, searchTerm, 100);
        assertTermDocsCount("first reader", reader, searchTerm2, 0);


        // DELETE DOCUMENTS CONTAINING TERM: aaa
        // NOTE: the reader was created when only "aaa" documents were in
        int deleted = 0;
        try {
            deleted = reader.deleteDocuments(searchTerm);
            fail("Delete allowed on an index reader with stale segment information");
        } catch (StaleReaderException e) {
            /* success */
        }

        // Re-open index reader and try again. This time it should see
        // the new data.
        reader.close();
        reader = IndexReader.open(dir, false);
        assertEquals("first docFreq", 100, reader.docFreq(searchTerm));
        assertEquals("first docFreq", 100, reader.docFreq(searchTerm2));
        assertTermDocsCount("first reader", reader, searchTerm, 100);
        assertTermDocsCount("first reader", reader, searchTerm2, 100);

        deleted = reader.deleteDocuments(searchTerm);
        assertEquals("deleted count", 100, deleted);
        assertEquals("deleted docFreq", 100, reader.docFreq(searchTerm));
        assertEquals("deleted docFreq", 100, reader.docFreq(searchTerm2));
        assertTermDocsCount("deleted termDocs", reader, searchTerm, 0);
        assertTermDocsCount("deleted termDocs", reader, searchTerm2, 100);
        reader.close();

        // CREATE A NEW READER and re-test
        reader = IndexReader.open(dir, false);
        assertEquals("deleted docFreq", 100, reader.docFreq(searchTerm));
        assertEquals("deleted docFreq", 100, reader.docFreq(searchTerm2));
        assertTermDocsCount("deleted termDocs", reader, searchTerm, 0);
        assertTermDocsCount("deleted termDocs", reader, searchTerm2, 100);
        reader.close();
        dir.close();
    }

  public void testFilesOpenClose() throws IOException {
        // Create initial data set
        File dirFile = _TestUtil.getTempDir("TestIndexReader.testFilesOpenClose");
        Directory dir = newFSDirectory(dirFile);
        IndexWriter writer  = new IndexWriter(dir, newIndexWriterConfig(TEST_VERSION_CURRENT, new MockAnalyzer()));
        addDoc(writer, "test");
        writer.close();
        dir.close();

        // Try to erase the data - this ensures that the writer closed all files
        _TestUtil.rmDir(dirFile);
        dir = newFSDirectory(dirFile);

        // Now create the data set again, just as before
        writer  = new IndexWriter(dir, newIndexWriterConfig(TEST_VERSION_CURRENT, new MockAnalyzer()).setOpenMode(OpenMode.CREATE));
        addDoc(writer, "test");
        writer.close();
        dir.close();

        // Now open existing directory and test that reader closes all files
        dir = newFSDirectory(dirFile);
        IndexReader reader1 = IndexReader.open(dir, false);
        reader1.close();
        dir.close();

        // The following will fail if reader did not close
        // all files
        _TestUtil.rmDir(dirFile);
    }

    public void testLastModified() throws Exception {
      for(int i=0;i<2;i++) {
        final Directory dir = newDirectory();
        assertFalse(IndexReader.indexExists(dir));
        IndexWriter writer  = new IndexWriter(dir, newIndexWriterConfig(TEST_VERSION_CURRENT, new MockAnalyzer()).setOpenMode(OpenMode.CREATE));
        addDocumentWithFields(writer);
        assertTrue(IndexWriter.isLocked(dir));		// writer open, so dir is locked
        writer.close();
        assertTrue(IndexReader.indexExists(dir));
        IndexReader reader = IndexReader.open(dir, false);
        assertFalse(IndexWriter.isLocked(dir));		// reader only, no lock
        long version = IndexReader.lastModified(dir);
        if (i == 1) {
          long version2 = IndexReader.lastModified(dir);
          assertEquals(version, version2);
        }
        reader.close();
        // modify index and check version has been
        // incremented:
        Thread.sleep(1000);

        writer  = new IndexWriter(dir, newIndexWriterConfig(TEST_VERSION_CURRENT, new MockAnalyzer()).setOpenMode(OpenMode.CREATE));
        addDocumentWithFields(writer);
        writer.close();
        reader = IndexReader.open(dir, false);
        assertTrue("old lastModified is " + version + "; new lastModified is " + IndexReader.lastModified(dir), version <= IndexReader.lastModified(dir));
        reader.close();
        dir.close();
      }
    }

    public void testVersion() throws IOException {
      Directory dir = newDirectory();
      assertFalse(IndexReader.indexExists(dir));
      IndexWriter writer  = new IndexWriter(dir, newIndexWriterConfig(TEST_VERSION_CURRENT, new MockAnalyzer()));
      addDocumentWithFields(writer);
      assertTrue(IndexWriter.isLocked(dir));		// writer open, so dir is locked
      writer.close();
      assertTrue(IndexReader.indexExists(dir));
      IndexReader reader = IndexReader.open(dir, false);
      assertFalse(IndexWriter.isLocked(dir));		// reader only, no lock
      long version = IndexReader.getCurrentVersion(dir);
      reader.close();
      // modify index and check version has been
      // incremented:
      writer  = new IndexWriter(dir, newIndexWriterConfig(TEST_VERSION_CURRENT, new MockAnalyzer()).setOpenMode(OpenMode.CREATE));
      addDocumentWithFields(writer);
      writer.close();
      reader = IndexReader.open(dir, false);
      assertTrue("old version is " + version + "; new version is " + IndexReader.getCurrentVersion(dir), version < IndexReader.getCurrentVersion(dir));
      reader.close();
      dir.close();
    }

    public void testLock() throws IOException {
      Directory dir = newDirectory();
      IndexWriter writer  = new IndexWriter(dir, newIndexWriterConfig(TEST_VERSION_CURRENT, new MockAnalyzer()));
      addDocumentWithFields(writer);
      writer.close();
      writer = new IndexWriter(dir, newIndexWriterConfig(TEST_VERSION_CURRENT, new MockAnalyzer()).setOpenMode(OpenMode.APPEND));
      IndexReader reader = IndexReader.open(dir, false);
      try {
        reader.deleteDocument(0);
        fail("expected lock");
      } catch(IOException e) {
        // expected exception
      }
      try {
        IndexWriter.unlock(dir);		// this should not be done in the real world! 
      } catch (LockReleaseFailedException lrfe) {
        writer.close();
      }
      reader.deleteDocument(0);
      reader.close();
      writer.close();
      dir.close();
    }

    public void testUndeleteAll() throws IOException {
      Directory dir = newDirectory();
      IndexWriter writer  = new IndexWriter(dir, newIndexWriterConfig(TEST_VERSION_CURRENT, new MockAnalyzer()));
      addDocumentWithFields(writer);
      addDocumentWithFields(writer);
      writer.close();
      IndexReader reader = IndexReader.open(dir, false);
      reader.deleteDocument(0);
      reader.deleteDocument(1);
      reader.undeleteAll();
      reader.close();
      reader = IndexReader.open(dir, false);
      assertEquals(2, reader.numDocs());	// nothing has really been deleted thanks to undeleteAll()
      reader.close();
      dir.close();
    }

    public void testUndeleteAllAfterClose() throws IOException {
      Directory dir = newDirectory();
      IndexWriter writer  = new IndexWriter(dir, newIndexWriterConfig(TEST_VERSION_CURRENT, new MockAnalyzer()));
      addDocumentWithFields(writer);
      addDocumentWithFields(writer);
      writer.close();
      IndexReader reader = IndexReader.open(dir, false);
      reader.deleteDocument(0);
      reader.deleteDocument(1);
      reader.close();
      reader = IndexReader.open(dir, false);
      reader.undeleteAll();
      assertEquals(2, reader.numDocs());	// nothing has really been deleted thanks to undeleteAll()
      reader.close();
      dir.close();
    }

    public void testUndeleteAllAfterCloseThenReopen() throws IOException {
      Directory dir = newDirectory();
      IndexWriter writer  = new IndexWriter(dir, newIndexWriterConfig(TEST_VERSION_CURRENT, new MockAnalyzer()));
      addDocumentWithFields(writer);
      addDocumentWithFields(writer);
      writer.close();
      IndexReader reader = IndexReader.open(dir, false);
      reader.deleteDocument(0);
      reader.deleteDocument(1);
      reader.close();
      reader = IndexReader.open(dir, false);
      reader.undeleteAll();
      reader.close();
      reader = IndexReader.open(dir, false);
      assertEquals(2, reader.numDocs());	// nothing has really been deleted thanks to undeleteAll()
      reader.close();
      dir.close();
    }

    public void testDeleteReaderReaderConflictUnoptimized() throws IOException{
      deleteReaderReaderConflict(false);
    }
    
    public void testDeleteReaderReaderConflictOptimized() throws IOException{
      deleteReaderReaderConflict(true);
    }

    /**
     * Make sure if reader tries to commit but hits disk
     * full that reader remains consistent and usable.
     */
    public void testDiskFull() throws IOException {

      Term searchTerm = new Term("content", "aaa");
      int START_COUNT = 157;
      int END_COUNT = 144;
      
      // First build up a starting index:
      MockDirectoryWrapper startDir = newDirectory();
      IndexWriter writer = new IndexWriter(startDir, newIndexWriterConfig(TEST_VERSION_CURRENT, new MockAnalyzer()));
      for(int i=0;i<157;i++) {
        Document d = new Document();
        d.add(newField("id", Integer.toString(i), Field.Store.YES, Field.Index.NOT_ANALYZED));
        d.add(newField("content", "aaa " + i, Field.Store.NO, Field.Index.ANALYZED));
        writer.addDocument(d);
        if (0==i%10)
          writer.commit();
      }
      writer.close();

      long diskUsage = startDir.getRecomputedActualSizeInBytes();
      long diskFree = diskUsage+100;

      IOException err = null;

      boolean done = false;
      boolean gotExc = false;

      // Iterate w/ ever increasing free disk space:
      while(!done) {
        MockDirectoryWrapper dir = new MockDirectoryWrapper(random, new RAMDirectory(startDir));

        // If IndexReader hits disk full, it can write to
        // the same files again.
        dir.setPreventDoubleWrite(false);

        IndexReader reader = IndexReader.open(dir, false);

        // For each disk size, first try to commit against
        // dir that will hit random IOExceptions & disk
        // full; after, give it infinite disk space & turn
        // off random IOExceptions & retry w/ same reader:
        boolean success = false;

        for(int x=0;x<2;x++) {

          double rate = 0.05;
          double diskRatio = ((double) diskFree)/diskUsage;
          long thisDiskFree;
          String testName;

          if (0 == x) {
            thisDiskFree = diskFree;
            if (diskRatio >= 2.0) {
              rate /= 2;
            }
            if (diskRatio >= 4.0) {
              rate /= 2;
            }
            if (diskRatio >= 6.0) {
              rate = 0.0;
            }
            if (VERBOSE) {
              System.out.println("\ncycle: " + diskFree + " bytes");
            }
            testName = "disk full during reader.close() @ " + thisDiskFree + " bytes";
          } else {
            thisDiskFree = 0;
            rate = 0.0;
            if (VERBOSE) {
              System.out.println("\ncycle: same writer: unlimited disk space");
            }
            testName = "reader re-use after disk full";
          }

          dir.setMaxSizeInBytes(thisDiskFree);
          dir.setRandomIOExceptionRate(rate);

          try {
            if (0 == x) {
              int docId = 12;
              for(int i=0;i<13;i++) {
                reader.deleteDocument(docId);
                reader.setNorm(docId, "content", (float) 2.0);
                docId += 12;
              }
            }
            reader.close();
            success = true;
            if (0 == x) {
              done = true;
            }
          } catch (IOException e) {
            if (VERBOSE) {
              System.out.println("  hit IOException: " + e);
              e.printStackTrace(System.out);
            }
            err = e;
            gotExc = true;
            if (1 == x) {
              e.printStackTrace();
              fail(testName + " hit IOException after disk space was freed up");
            }
          }

          // Whether we succeeded or failed, check that all
          // un-referenced files were in fact deleted (ie,
          // we did not create garbage).  Just create a
          // new IndexFileDeleter, have it delete
          // unreferenced files, then verify that in fact
          // no files were deleted:
          TestIndexWriter.assertNoUnreferencedFiles(dir, "reader.close() failed to delete unreferenced files");

          // Finally, verify index is not corrupt, and, if
          // we succeeded, we see all docs changed, and if
          // we failed, we see either all docs or no docs
          // changed (transactional semantics):
          IndexReader newReader = null;
          try {
            newReader = IndexReader.open(dir, false);
          } catch (IOException e) {
            e.printStackTrace();
            fail(testName + ":exception when creating IndexReader after disk full during close: " + e);
          }
          /*
          int result = newReader.docFreq(searchTerm);
          if (success) {
            if (result != END_COUNT) {
              fail(testName + ": method did not throw exception but docFreq('aaa') is " + result + " instead of expected " + END_COUNT);
            }
          } else {
            // On hitting exception we still may have added
            // all docs:
            if (result != START_COUNT && result != END_COUNT) {
              err.printStackTrace();
              fail(testName + ": method did throw exception but docFreq('aaa') is " + result + " instead of expected " + START_COUNT + " or " + END_COUNT);
            }
          }
          */

          IndexSearcher searcher = new IndexSearcher(newReader);
          ScoreDoc[] hits = null;
          try {
            hits = searcher.search(new TermQuery(searchTerm), null, 1000).scoreDocs;
          } catch (IOException e) {
            e.printStackTrace();
            fail(testName + ": exception when searching: " + e);
          }
          int result2 = hits.length;
          if (success) {
            if (result2 != END_COUNT) {
              fail(testName + ": method did not throw exception but hits.length for search on term 'aaa' is " + result2 + " instead of expected " + END_COUNT);
            }
          } else {
            // On hitting exception we still may have added
            // all docs:
            if (result2 != START_COUNT && result2 != END_COUNT) {
              err.printStackTrace();
              fail(testName + ": method did throw exception but hits.length for search on term 'aaa' is " + result2 + " instead of expected " + START_COUNT);
            }
          }

          searcher.close();
          newReader.close();

          if (result2 == END_COUNT) {
            if (!gotExc)
              fail("never hit disk full");
            break;
          }
        }

        dir.close();

        // Try again with 10 more bytes of free space:
        diskFree += 10;
      }

      startDir.close();
    }

    public void testDocsOutOfOrderJIRA140() throws IOException {
      Directory dir = newDirectory();      
      IndexWriter writer  = new IndexWriter(dir, newIndexWriterConfig(TEST_VERSION_CURRENT, new MockAnalyzer()));
      for(int i=0;i<11;i++) {
        addDoc(writer, "aaa");
      }
      writer.close();
      IndexReader reader = IndexReader.open(dir, false);

      // Try to delete an invalid docId, yet, within range
      // of the final bits of the BitVector:

      boolean gotException = false;
      try {
        reader.deleteDocument(11);
      } catch (ArrayIndexOutOfBoundsException e) {
        gotException = true;
      }
      reader.close();

      writer = new IndexWriter(dir, newIndexWriterConfig(TEST_VERSION_CURRENT, new MockAnalyzer()).setOpenMode(OpenMode.APPEND));

      // We must add more docs to get a new segment written
      for(int i=0;i<11;i++) {
        addDoc(writer, "aaa");
      }

      // Without the fix for LUCENE-140 this call will
      // [incorrectly] hit a "docs out of order"
      // IllegalStateException because above out-of-bounds
      // deleteDocument corrupted the index:
      writer.optimize();
      writer.close();
      if (!gotException) {
        fail("delete of out-of-bounds doc number failed to hit exception");
      }
      dir.close();
    }

    public void testExceptionReleaseWriteLockJIRA768() throws IOException {

      Directory dir = newDirectory();      
      IndexWriter writer  = new IndexWriter(dir, newIndexWriterConfig(TEST_VERSION_CURRENT, new MockAnalyzer()));
      addDoc(writer, "aaa");
      writer.close();

      IndexReader reader = IndexReader.open(dir, false);
      try {
        reader.deleteDocument(1);
        fail("did not hit exception when deleting an invalid doc number");
      } catch (ArrayIndexOutOfBoundsException e) {
        // expected
      }
      reader.close();
      if (IndexWriter.isLocked(dir)) {
        fail("write lock is still held after close");
      }

      reader = IndexReader.open(dir, false);
      try {
        reader.setNorm(1, "content", (float) 2.0);
        fail("did not hit exception when calling setNorm on an invalid doc number");
      } catch (ArrayIndexOutOfBoundsException e) {
        // expected
      }
      reader.close();
      if (IndexWriter.isLocked(dir)) {
        fail("write lock is still held after close");
      }
      dir.close();
    }

    public void testOpenReaderAfterDelete() throws IOException {
      File dirFile = new File(TEMP_DIR, "deletetest");
      Directory dir = newFSDirectory(dirFile);
      try {
        IndexReader.open(dir, false);
        fail("expected FileNotFoundException");
      } catch (FileNotFoundException e) {
        // expected
      }

      dirFile.delete();

      // Make sure we still get a CorruptIndexException (not NPE):
      try {
        IndexReader.open(dir, false);
        fail("expected FileNotFoundException");
      } catch (FileNotFoundException e) {
        // expected
      }
      
      dir.close();
    }

    public void testMultiReaderDeletes() throws Exception {
      Directory dir = newDirectory();
      RandomIndexWriter w = new RandomIndexWriter(random, dir);
      Document doc = new Document();
      doc.add(newField("f", "doctor", Field.Store.NO, Field.Index.NOT_ANALYZED));
      w.addDocument(doc);
      doc = new Document();
      w.commit();
      doc.add(newField("f", "who", Field.Store.NO, Field.Index.NOT_ANALYZED));
      w.addDocument(doc);
      IndexReader r = new SlowMultiReaderWrapper(w.getReader());
      w.close();

      assertNull(r.getDeletedDocs());
      r.close();

      r = new SlowMultiReaderWrapper(IndexReader.open(dir, false));

      assertNull(r.getDeletedDocs());
      assertEquals(1, r.deleteDocuments(new Term("f", "doctor")));
      assertNotNull(r.getDeletedDocs());
      assertTrue(r.getDeletedDocs().get(0));
      assertEquals(1, r.deleteDocuments(new Term("f", "who")));
      assertTrue(r.getDeletedDocs().get(1));
      r.close();
      dir.close();
    }

    private void deleteReaderReaderConflict(boolean optimize) throws IOException {
        Directory dir = newDirectory();

        Term searchTerm1 = new Term("content", "aaa");
        Term searchTerm2 = new Term("content", "bbb");
        Term searchTerm3 = new Term("content", "ccc");

        //  add 100 documents with term : aaa
        //  add 100 documents with term : bbb
        //  add 100 documents with term : ccc
        IndexWriter writer  = new IndexWriter(dir, newIndexWriterConfig(TEST_VERSION_CURRENT, new MockAnalyzer()).setOpenMode(OpenMode.CREATE));
        for (int i = 0; i < 100; i++) {
            addDoc(writer, searchTerm1.text());
            addDoc(writer, searchTerm2.text());
            addDoc(writer, searchTerm3.text());
        }
        if(optimize)
          writer.optimize();
        writer.close();

        // OPEN TWO READERS
        // Both readers get segment info as exists at this time
        IndexReader reader1 = IndexReader.open(dir, false);
        assertEquals("first opened", 100, reader1.docFreq(searchTerm1));
        assertEquals("first opened", 100, reader1.docFreq(searchTerm2));
        assertEquals("first opened", 100, reader1.docFreq(searchTerm3));
        assertTermDocsCount("first opened", reader1, searchTerm1, 100);
        assertTermDocsCount("first opened", reader1, searchTerm2, 100);
        assertTermDocsCount("first opened", reader1, searchTerm3, 100);

        IndexReader reader2 = IndexReader.open(dir, false);
        assertEquals("first opened", 100, reader2.docFreq(searchTerm1));
        assertEquals("first opened", 100, reader2.docFreq(searchTerm2));
        assertEquals("first opened", 100, reader2.docFreq(searchTerm3));
        assertTermDocsCount("first opened", reader2, searchTerm1, 100);
        assertTermDocsCount("first opened", reader2, searchTerm2, 100);
        assertTermDocsCount("first opened", reader2, searchTerm3, 100);

        // DELETE DOCS FROM READER 2 and CLOSE IT
        // delete documents containing term: aaa
        // when the reader is closed, the segment info is updated and
        // the first reader is now stale
        reader2.deleteDocuments(searchTerm1);
        assertEquals("after delete 1", 100, reader2.docFreq(searchTerm1));
        assertEquals("after delete 1", 100, reader2.docFreq(searchTerm2));
        assertEquals("after delete 1", 100, reader2.docFreq(searchTerm3));
        assertTermDocsCount("after delete 1", reader2, searchTerm1, 0);
        assertTermDocsCount("after delete 1", reader2, searchTerm2, 100);
        assertTermDocsCount("after delete 1", reader2, searchTerm3, 100);
        reader2.close();

        // Make sure reader 1 is unchanged since it was open earlier
        assertEquals("after delete 1", 100, reader1.docFreq(searchTerm1));
        assertEquals("after delete 1", 100, reader1.docFreq(searchTerm2));
        assertEquals("after delete 1", 100, reader1.docFreq(searchTerm3));
        assertTermDocsCount("after delete 1", reader1, searchTerm1, 100);
        assertTermDocsCount("after delete 1", reader1, searchTerm2, 100);
        assertTermDocsCount("after delete 1", reader1, searchTerm3, 100);


        // ATTEMPT TO DELETE FROM STALE READER
        // delete documents containing term: bbb
        try {
            reader1.deleteDocuments(searchTerm2);
            fail("Delete allowed from a stale index reader");
        } catch (IOException e) {
            /* success */
        }

        // RECREATE READER AND TRY AGAIN
        reader1.close();
        reader1 = IndexReader.open(dir, false);
        assertEquals("reopened", 100, reader1.docFreq(searchTerm1));
        assertEquals("reopened", 100, reader1.docFreq(searchTerm2));
        assertEquals("reopened", 100, reader1.docFreq(searchTerm3));
        assertTermDocsCount("reopened", reader1, searchTerm1, 0);
        assertTermDocsCount("reopened", reader1, searchTerm2, 100);
        assertTermDocsCount("reopened", reader1, searchTerm3, 100);

        reader1.deleteDocuments(searchTerm2);
        assertEquals("deleted 2", 100, reader1.docFreq(searchTerm1));
        assertEquals("deleted 2", 100, reader1.docFreq(searchTerm2));
        assertEquals("deleted 2", 100, reader1.docFreq(searchTerm3));
        assertTermDocsCount("deleted 2", reader1, searchTerm1, 0);
        assertTermDocsCount("deleted 2", reader1, searchTerm2, 0);
        assertTermDocsCount("deleted 2", reader1, searchTerm3, 100);
        reader1.close();

        // Open another reader to confirm that everything is deleted
        reader2 = IndexReader.open(dir, false);
        assertEquals("reopened 2", 100, reader2.docFreq(searchTerm1));
        assertEquals("reopened 2", 100, reader2.docFreq(searchTerm2));
        assertEquals("reopened 2", 100, reader2.docFreq(searchTerm3));
        assertTermDocsCount("reopened 2", reader2, searchTerm1, 0);
        assertTermDocsCount("reopened 2", reader2, searchTerm2, 0);
        assertTermDocsCount("reopened 2", reader2, searchTerm3, 100);
        reader2.close();

        dir.close();
    }

    private void addDocumentWithFields(IndexWriter writer) throws IOException
    {
        Document doc = new Document();
        doc.add(newField("keyword","test1", Field.Store.YES, Field.Index.NOT_ANALYZED));
        doc.add(newField("text","test1", Field.Store.YES, Field.Index.ANALYZED));
        doc.add(newField("unindexed","test1", Field.Store.YES, Field.Index.NO));
        doc.add(newField("unstored","test1", Field.Store.NO, Field.Index.ANALYZED));
        writer.addDocument(doc);
    }

    private void addDocumentWithDifferentFields(IndexWriter writer) throws IOException
    {
        Document doc = new Document();
        doc.add(newField("keyword2","test1", Field.Store.YES, Field.Index.NOT_ANALYZED));
        doc.add(newField("text2","test1", Field.Store.YES, Field.Index.ANALYZED));
        doc.add(newField("unindexed2","test1", Field.Store.YES, Field.Index.NO));
        doc.add(newField("unstored2","test1", Field.Store.NO, Field.Index.ANALYZED));
        writer.addDocument(doc);
    }

    private void addDocumentWithTermVectorFields(IndexWriter writer) throws IOException
    {
        Document doc = new Document();
        doc.add(newField("tvnot","tvnot", Field.Store.YES, Field.Index.ANALYZED, Field.TermVector.NO));
        doc.add(newField("termvector","termvector", Field.Store.YES, Field.Index.ANALYZED, Field.TermVector.YES));
        doc.add(newField("tvoffset","tvoffset", Field.Store.YES, Field.Index.ANALYZED, Field.TermVector.WITH_OFFSETS));
        doc.add(newField("tvposition","tvposition", Field.Store.YES, Field.Index.ANALYZED, Field.TermVector.WITH_POSITIONS));
        doc.add(newField("tvpositionoffset","tvpositionoffset", Field.Store.YES, Field.Index.ANALYZED, Field.TermVector.WITH_POSITIONS_OFFSETS));
        
        writer.addDocument(doc);
    }
    
    private void addDoc(IndexWriter writer, String value) throws IOException {
        Document doc = new Document();
        doc.add(newField("content", value, Field.Store.NO, Field.Index.ANALYZED));
        writer.addDocument(doc);
    }

    public static void assertIndexEquals(IndexReader index1, IndexReader index2) throws IOException {
      assertEquals("IndexReaders have different values for numDocs.", index1.numDocs(), index2.numDocs());
      assertEquals("IndexReaders have different values for maxDoc.", index1.maxDoc(), index2.maxDoc());
      assertEquals("Only one IndexReader has deletions.", index1.hasDeletions(), index2.hasDeletions());
      assertEquals("Only one index is optimized.", index1.isOptimized(), index2.isOptimized());
      
      // check field names
      Collection<String> fields1 = index1.getFieldNames(FieldOption.ALL);
      Collection<String> fields2 = index1.getFieldNames(FieldOption.ALL);
      assertEquals("IndexReaders have different numbers of fields.", fields1.size(), fields2.size());
      Iterator<String> it1 = fields1.iterator();
      Iterator<String> it2 = fields1.iterator();
      while (it1.hasNext()) {
        assertEquals("Different field names.", it1.next(), it2.next());
      }
      
      // check norms
      it1 = fields1.iterator();
      while (it1.hasNext()) {
        String curField = it1.next();
        byte[] norms1 = index1.norms(curField);
        byte[] norms2 = index2.norms(curField);
        if (norms1 != null && norms2 != null)
        {
          assertEquals(norms1.length, norms2.length);
	        for (int i = 0; i < norms1.length; i++) {
	          assertEquals("Norm different for doc " + i + " and field '" + curField + "'.", norms1[i], norms2[i]);
	        }
        }
        else
        {
          assertSame(norms1, norms2);
        }
      }
      
      // check deletions
      final Bits delDocs1 = MultiFields.getDeletedDocs(index1);
      final Bits delDocs2 = MultiFields.getDeletedDocs(index2);
      for (int i = 0; i < index1.maxDoc(); i++) {
        assertEquals("Doc " + i + " only deleted in one index.",
                     delDocs1 == null || delDocs1.get(i),
                     delDocs2 == null || delDocs2.get(i));
      }
      
      // check stored fields
      for (int i = 0; i < index1.maxDoc(); i++) {
        if (delDocs1 == null || !delDocs1.get(i)) {
          Document doc1 = index1.document(i);
          Document doc2 = index2.document(i);
          List<Fieldable> fieldable1 = doc1.getFields();
          List<Fieldable> fieldable2 = doc2.getFields();
          assertEquals("Different numbers of fields for doc " + i + ".", fieldable1.size(), fieldable2.size());
          Iterator<Fieldable> itField1 = fieldable1.iterator();
          Iterator<Fieldable> itField2 = fieldable2.iterator();
          while (itField1.hasNext()) {
            Field curField1 = (Field) itField1.next();
            Field curField2 = (Field) itField2.next();
            assertEquals("Different fields names for doc " + i + ".", curField1.name(), curField2.name());
            assertEquals("Different field values for doc " + i + ".", curField1.stringValue(), curField2.stringValue());
          }          
        }
      }
      
      // check dictionary and posting lists
      FieldsEnum fenum1 = MultiFields.getFields(index1).iterator();
      FieldsEnum fenum2 = MultiFields.getFields(index1).iterator();
      String field1 = null;
      Bits delDocs = MultiFields.getDeletedDocs(index1);
      while((field1=fenum1.next()) != null) {
        assertEquals("Different fields", field1, fenum2.next());
        TermsEnum enum1 = fenum1.terms();
        TermsEnum enum2 = fenum2.terms();
        while(enum1.next() != null) {
          assertEquals("Different terms", enum1.term(), enum2.next());
          DocsAndPositionsEnum tp1 = enum1.docsAndPositions(delDocs, null);
          DocsAndPositionsEnum tp2 = enum2.docsAndPositions(delDocs, null);

          while(tp1.nextDoc() != DocIdSetIterator.NO_MORE_DOCS) {
            assertTrue(tp2.nextDoc() != DocIdSetIterator.NO_MORE_DOCS);
            assertEquals("Different doc id in postinglist of term " + enum1.term() + ".", tp1.docID(), tp2.docID());
            assertEquals("Different term frequence in postinglist of term " + enum1.term() + ".", tp1.freq(), tp2.freq());
            for (int i = 0; i < tp1.freq(); i++) {
              assertEquals("Different positions in postinglist of term " + enum1.term() + ".", tp1.nextPosition(), tp2.nextPosition());
            }
          }
        }
      }
    }

    public void testGetIndexCommit() throws IOException {

      Directory d = newDirectory();

      // set up writer
      IndexWriter writer = new IndexWriter(
          d,
          newIndexWriterConfig(TEST_VERSION_CURRENT, new MockAnalyzer()).
              setMaxBufferedDocs(2).
              setMergePolicy(newLogMergePolicy(10))
      );
      for(int i=0;i<27;i++)
        addDocumentWithFields(writer);
      writer.close();

      SegmentInfos sis = new SegmentInfos();
      sis.read(d, CodecProvider.getDefault());
      IndexReader r = IndexReader.open(d, false);
      IndexCommit c = r.getIndexCommit();

      assertEquals(sis.getCurrentSegmentFileName(), c.getSegmentsFileName());

      assertTrue(c.equals(r.getIndexCommit()));

      // Change the index
      writer = new IndexWriter(
          d,
          newIndexWriterConfig(TEST_VERSION_CURRENT, new MockAnalyzer()).
              setOpenMode(OpenMode.APPEND).
              setMaxBufferedDocs(2).
              setMergePolicy(newLogMergePolicy(10))
      );
      for(int i=0;i<7;i++)
        addDocumentWithFields(writer);
      writer.close();

      IndexReader r2 = r.reopen();
      assertFalse(c.equals(r2.getIndexCommit()));
      assertFalse(r2.getIndexCommit().isOptimized());
      r2.close();

      writer = new IndexWriter(d, newIndexWriterConfig(TEST_VERSION_CURRENT,
        new MockAnalyzer())
        .setOpenMode(OpenMode.APPEND));
      writer.optimize();
      writer.close();

      r2 = r.reopen();
      assertTrue(r2.getIndexCommit().isOptimized());

      r.close();
      r2.close();
      d.close();
    }      

    public void testReadOnly() throws Throwable {
      Directory d = newDirectory();
      IndexWriter writer = new IndexWriter(d, newIndexWriterConfig(
        TEST_VERSION_CURRENT, new MockAnalyzer()));
      addDocumentWithFields(writer);
      writer.commit();
      addDocumentWithFields(writer);
      writer.close();

      IndexReader r = IndexReader.open(d, true);
      try {
        r.deleteDocument(0);
        fail();
      } catch (UnsupportedOperationException uoe) {
        // expected
      }

      writer = new IndexWriter(
          d,
          newIndexWriterConfig(TEST_VERSION_CURRENT, new MockAnalyzer()).
              setOpenMode(OpenMode.APPEND).
              setMergePolicy(newLogMergePolicy(10))
      );
      addDocumentWithFields(writer);
      writer.close();

      // Make sure reopen is still readonly:
      IndexReader r2 = r.reopen();
      r.close();

      assertFalse(r == r2);

      try {
        r2.deleteDocument(0);
        fail();
      } catch (UnsupportedOperationException uoe) {
        // expected
      }

      writer = new IndexWriter(d, newIndexWriterConfig(TEST_VERSION_CURRENT,
        new MockAnalyzer())
        .setOpenMode(OpenMode.APPEND));
      writer.optimize();
      writer.close();

      // Make sure reopen to a single segment is still readonly:
      IndexReader r3 = r2.reopen();
      assertFalse(r3 == r2);
      r2.close();
      
      assertFalse(r == r2);

      try {
        r3.deleteDocument(0);
        fail();
      } catch (UnsupportedOperationException uoe) {
        // expected
      }

      // Make sure write lock isn't held
      writer = new IndexWriter(d, newIndexWriterConfig(TEST_VERSION_CURRENT,
          new MockAnalyzer())
      .setOpenMode(OpenMode.APPEND));
      writer.close();

      r3.close();
      d.close();
    }


  // LUCENE-1474
  public void testIndexReader() throws Exception {
    Directory dir = newDirectory();
    IndexWriter writer = new IndexWriter(dir, newIndexWriterConfig(
        TEST_VERSION_CURRENT, new MockAnalyzer()));
    writer.addDocument(createDocument("a"));
    writer.addDocument(createDocument("b"));
    writer.addDocument(createDocument("c"));
    writer.close();
    IndexReader reader = IndexReader.open(dir, false);
    reader.deleteDocuments(new Term("id", "a"));
    reader.flush();
    reader.deleteDocuments(new Term("id", "b"));
    reader.close();
    IndexReader.open(dir,true).close();
    dir.close();
  }

  // LUCENE-1647
  public void testIndexReaderUnDeleteAll() throws Exception {
    MockDirectoryWrapper dir = newDirectory();
    dir.setPreventDoubleWrite(false);
    IndexWriter writer = new IndexWriter(dir, newIndexWriterConfig(
        TEST_VERSION_CURRENT, new MockAnalyzer()));
    writer.addDocument(createDocument("a"));
    writer.addDocument(createDocument("b"));
    writer.addDocument(createDocument("c"));
    writer.close();
    IndexReader reader = IndexReader.open(dir, false);
    reader.deleteDocuments(new Term("id", "a"));
    reader.flush();
    reader.deleteDocuments(new Term("id", "b"));
    reader.undeleteAll();
    reader.deleteDocuments(new Term("id", "b"));
    reader.close();
    IndexReader.open(dir,true).close();
    dir.close();
  }

  private Document createDocument(String id) {
    Document doc = new Document();
    doc.add(newField("id", id, Field.Store.YES, Field.Index.NOT_ANALYZED_NO_NORMS));
    return doc;
  }

  // LUCENE-1468 -- make sure on attempting to open an
  // IndexReader on a non-existent directory, you get a
  // good exception
  public void testNoDir() throws Throwable {
    Directory dir = newFSDirectory(_TestUtil.getTempDir("doesnotexist"));
    try {
      IndexReader.open(dir, true);
      fail("did not hit expected exception");
    } catch (NoSuchDirectoryException nsde) {
      // expected
    }
    dir.close();
  }

  // LUCENE-1509
  public void testNoDupCommitFileNames() throws Throwable {

    Directory dir = newDirectory();
    
    IndexWriter writer = new IndexWriter(dir, newIndexWriterConfig(
        TEST_VERSION_CURRENT, new MockAnalyzer())
        .setMaxBufferedDocs(2));
    writer.addDocument(createDocument("a"));
    writer.addDocument(createDocument("a"));
    writer.addDocument(createDocument("a"));
    writer.close();
    
    Collection<IndexCommit> commits = IndexReader.listCommits(dir);
    for (final IndexCommit commit : commits) {
      Collection<String> files = commit.getFileNames();
      HashSet<String> seen = new HashSet<String>();
      for (final String fileName : files) { 
        assertTrue("file " + fileName + " was duplicated", !seen.contains(fileName));
        seen.add(fileName);
      }
    }

    dir.close();
  }

  // LUCENE-1579: Ensure that on a cloned reader, segments
  // reuse the doc values arrays in FieldCache
  public void testFieldCacheReuseAfterClone() throws Exception {
    Directory dir = newDirectory();
    IndexWriter writer = new IndexWriter(dir, newIndexWriterConfig(TEST_VERSION_CURRENT, new MockAnalyzer()));
    Document doc = new Document();
    doc.add(newField("number", "17", Field.Store.NO, Field.Index.NOT_ANALYZED));
    writer.addDocument(doc);
    writer.close();

    // Open reader
    IndexReader r = getOnlySegmentReader(IndexReader.open(dir, false));
    final int[] ints = FieldCache.DEFAULT.getInts(r, "number");
    assertEquals(1, ints.length);
    assertEquals(17, ints[0]);

    // Clone reader
    IndexReader r2 = (IndexReader) r.clone();
    r.close();
    assertTrue(r2 != r);
    final int[] ints2 = FieldCache.DEFAULT.getInts(r2, "number");
    r2.close();

    assertEquals(1, ints2.length);
    assertEquals(17, ints2[0]);
    assertTrue(ints == ints2);

    dir.close();
  }

  // LUCENE-1579: Ensure that on a reopened reader, that any
  // shared segments reuse the doc values arrays in
  // FieldCache
  public void testFieldCacheReuseAfterReopen() throws Exception {
    Directory dir = newDirectory();
    IndexWriter writer = new IndexWriter(
        dir,
        newIndexWriterConfig(TEST_VERSION_CURRENT, new MockAnalyzer()).
            setMergePolicy(newLogMergePolicy(10))
    );
    Document doc = new Document();
    doc.add(newField("number", "17", Field.Store.NO, Field.Index.NOT_ANALYZED));
    writer.addDocument(doc);
    writer.commit();

    // Open reader1
    IndexReader r = IndexReader.open(dir, false);
    IndexReader r1 = getOnlySegmentReader(r);
    final int[] ints = FieldCache.DEFAULT.getInts(r1, "number");
    assertEquals(1, ints.length);
    assertEquals(17, ints[0]);

    // Add new segment
    writer.addDocument(doc);
    writer.commit();

    // Reopen reader1 --> reader2
    IndexReader r2 = r.reopen();
    r.close();
    IndexReader sub0 = r2.getSequentialSubReaders()[0];
    final int[] ints2 = FieldCache.DEFAULT.getInts(sub0, "number");
    r2.close();
    assertTrue(ints == ints2);

    dir.close();
  }

  // LUCENE-1579: Make sure all SegmentReaders are new when
  // reopen switches readOnly
  public void testReopenChangeReadonly() throws Exception {
    Directory dir = newDirectory();
    IndexWriter writer = new IndexWriter(
        dir,
        newIndexWriterConfig(TEST_VERSION_CURRENT, new MockAnalyzer()).
            setMaxBufferedDocs(-1).
            setMergePolicy(newLogMergePolicy(10))
    );
    Document doc = new Document();
    doc.add(newField("number", "17", Field.Store.NO, Field.Index.NOT_ANALYZED));
    writer.addDocument(doc);
    writer.commit();

    // Open reader1
    IndexReader r = IndexReader.open(dir, false);
    assertTrue(r instanceof DirectoryReader);
    IndexReader r1 = getOnlySegmentReader(r);
    final int[] ints = FieldCache.DEFAULT.getInts(r1, "number");
    assertEquals(1, ints.length);
    assertEquals(17, ints[0]);

    // Reopen to readonly w/ no chnages
    IndexReader r3 = r.reopen(true);
    assertTrue(((DirectoryReader) r3).readOnly);
    r3.close();

    // Add new segment
    writer.addDocument(doc);
    writer.commit();

    // Reopen reader1 --> reader2
    IndexReader r2 = r.reopen(true);
    r.close();
    assertTrue(((DirectoryReader) r2).readOnly);
    IndexReader[] subs = r2.getSequentialSubReaders();
    final int[] ints2 = FieldCache.DEFAULT.getInts(subs[0], "number");
    r2.close();

    assertTrue(((SegmentReader) subs[0]).readOnly);
    assertTrue(((SegmentReader) subs[1]).readOnly);
    assertTrue(ints == ints2);

    dir.close();
  }

  // LUCENE-1586: getUniqueTermCount
  public void testUniqueTermCount() throws Exception {
    Directory dir = newDirectory();
    IndexWriter writer = new IndexWriter(dir, newIndexWriterConfig(TEST_VERSION_CURRENT, new MockAnalyzer()).setCodecProvider(_TestUtil.alwaysCodec("Standard")));
    Document doc = new Document();
    doc.add(newField("field", "a b c d e f g h i j k l m n o p q r s t u v w x y z", Field.Store.NO, Field.Index.ANALYZED));
    doc.add(newField("number", "0 1 2 3 4 5 6 7 8 9", Field.Store.NO, Field.Index.ANALYZED));
    writer.addDocument(doc);
    writer.addDocument(doc);
    writer.commit();

    IndexReader r = IndexReader.open(dir, false);
    IndexReader r1 = getOnlySegmentReader(r);
    assertEquals(36, r1.getUniqueTermCount());
    writer.addDocument(doc);
    writer.commit();
    IndexReader r2 = r.reopen();
    r.close();
    try {
      r2.getUniqueTermCount();
      fail("expected exception");
    } catch (UnsupportedOperationException uoe) {
      // expected
    }
    IndexReader[] subs = r2.getSequentialSubReaders();
    for(int i=0;i<subs.length;i++) {
      assertEquals(36, subs[i].getUniqueTermCount());
    }
    r2.close();
    writer.close();
    dir.close();
  }

  // LUCENE-1609: don't load terms index
  public void testNoTermsIndex() throws Throwable {
    Directory dir = newDirectory();
    IndexWriter writer = new IndexWriter(dir, newIndexWriterConfig(TEST_VERSION_CURRENT, new MockAnalyzer()).setCodecProvider(_TestUtil.alwaysCodec("Standard")));
    Document doc = new Document();
    doc.add(newField("field", "a b c d e f g h i j k l m n o p q r s t u v w x y z", Field.Store.NO, Field.Index.ANALYZED));
    doc.add(newField("number", "0 1 2 3 4 5 6 7 8 9", Field.Store.NO, Field.Index.ANALYZED));
    writer.addDocument(doc);
    writer.addDocument(doc);
    writer.close();

    IndexReader r = IndexReader.open(dir, null, true, -1);
    try {
      r.docFreq(new Term("field", "f"));
      fail("did not hit expected exception");
    } catch (IllegalStateException ise) {
      // expected
    }

    assertEquals(-1, ((SegmentReader) r.getSequentialSubReaders()[0]).getTermInfosIndexDivisor());
    writer = new IndexWriter(
        dir,
        newIndexWriterConfig(TEST_VERSION_CURRENT, new MockAnalyzer()).
            setCodecProvider(_TestUtil.alwaysCodec("Standard")).
            setMergePolicy(newLogMergePolicy(10))
    );
    writer.addDocument(doc);
    writer.close();

    // LUCENE-1718: ensure re-open carries over no terms index:
    IndexReader r2 = r.reopen();
    r.close();
    IndexReader[] subReaders = r2.getSequentialSubReaders();
    assertEquals(2, subReaders.length);
    for(int i=0;i<2;i++) {
      try {
        subReaders[i].docFreq(new Term("field", "f"));
        fail("did not hit expected exception");
      } catch (IllegalStateException ise) {
        // expected
      }
    }
    r2.close();
    dir.close();
  }

  // LUCENE-2046
  public void testPrepareCommitIsCurrent() throws Throwable {
    Directory dir = newDirectory();
    IndexWriter writer = new IndexWriter(dir, newIndexWriterConfig( 
        TEST_VERSION_CURRENT, new MockAnalyzer()));
    writer.commit();
    Document doc = new Document();
    writer.addDocument(doc);
    IndexReader r = IndexReader.open(dir, true);
    assertTrue(r.isCurrent());
    writer.addDocument(doc);
    writer.prepareCommit();
    assertTrue(r.isCurrent());
    IndexReader r2 = r.reopen();
    assertTrue(r == r2);
    writer.commit();
    assertFalse(r.isCurrent());
    writer.close();
    r.close();
    dir.close();
  }
  
  // LUCENE-2753
  public void testListCommits() throws Exception {
    Directory dir = newDirectory();
    SnapshotDeletionPolicy sdp = new SnapshotDeletionPolicy(new KeepOnlyLastCommitDeletionPolicy());
    IndexWriter writer = new IndexWriter(dir, newIndexWriterConfig( 
        TEST_VERSION_CURRENT, null).setIndexDeletionPolicy(sdp));
    writer.addDocument(new Document());
    writer.commit();
    sdp.snapshot("c1");
    writer.addDocument(new Document());
    writer.commit();
    sdp.snapshot("c2");
    writer.addDocument(new Document());
    writer.commit();
    sdp.snapshot("c3");
    writer.close();
    long currentGen = 0;
    for (IndexCommit ic : IndexReader.listCommits(dir)) {
      assertTrue("currentGen=" + currentGen + " commitGen=" + ic.getGeneration(), currentGen < ic.getGeneration());
      currentGen = ic.getGeneration();
    }
    dir.close();
  }

  // LUCENE-2812
  public void testIndexExists() throws Exception {
    Directory dir = newDirectory();
    IndexWriter writer = new IndexWriter(dir, newIndexWriterConfig(TEST_VERSION_CURRENT, new MockAnalyzer()));
    writer.addDocument(new Document());
    writer.prepareCommit();
    assertFalse(IndexReader.indexExists(dir));
    writer.close();
    assertTrue(IndexReader.indexExists(dir));
    dir.close();
  }
}<|MERGE_RESOLUTION|>--- conflicted
+++ resolved
@@ -58,13 +58,13 @@
 
 public class TestIndexReader extends LuceneTestCase
 {
-    
+
     public void testCommitUserData() throws Exception {
       Directory d = newDirectory();
 
       Map<String,String> commitUserData = new HashMap<String,String>();
       commitUserData.put("foo", "fighters");
-      
+
       // set up writer
       IndexWriter writer = new IndexWriter(d, newIndexWriterConfig(
           TEST_VERSION_CURRENT, new MockAnalyzer())
@@ -72,12 +72,12 @@
       for(int i=0;i<27;i++)
         addDocumentWithFields(writer);
       writer.close();
-      
+
       IndexReader r = IndexReader.open(d, false);
       r.deleteDocument(5);
       r.flush(commitUserData);
       r.close();
-      
+
       SegmentInfos sis = new SegmentInfos();
       sis.read(d);
       IndexReader r2 = IndexReader.open(d, false);
@@ -113,10 +113,10 @@
       r3.close();
       d.close();
     }
-    
+
     public void testIsCurrent() throws Exception {
       Directory d = newDirectory();
-      IndexWriter writer = new IndexWriter(d, newIndexWriterConfig( 
+      IndexWriter writer = new IndexWriter(d, newIndexWriterConfig(
         TEST_VERSION_CURRENT, new MockAnalyzer()));
       addDocumentWithFields(writer);
       writer.close();
@@ -203,7 +203,7 @@
           doc.add(newField("tvpositionoffset","tvpositionoffset", Field.Store.YES, Field.Index.ANALYZED, Field.TermVector.WITH_POSITIONS_OFFSETS));
           writer.addDocument(doc);
         }
-        
+
         writer.close();
         // verify fields again
         reader = IndexReader.open(d, false);
@@ -222,10 +222,10 @@
         assertTrue(fieldNames.contains("tvposition"));
         assertTrue(fieldNames.contains("tvoffset"));
         assertTrue(fieldNames.contains("tvpositionoffset"));
-        
+
         // verify that only indexed fields were returned
         fieldNames = reader.getFieldNames(IndexReader.FieldOption.INDEXED);
-        assertEquals(11, fieldNames.size());    // 6 original + the 5 termvector fields 
+        assertEquals(11, fieldNames.size());    // 6 original + the 5 termvector fields
         assertTrue(fieldNames.contains("keyword"));
         assertTrue(fieldNames.contains("text"));
         assertTrue(fieldNames.contains("unstored"));
@@ -237,26 +237,26 @@
         assertTrue(fieldNames.contains("tvposition"));
         assertTrue(fieldNames.contains("tvoffset"));
         assertTrue(fieldNames.contains("tvpositionoffset"));
-        
+
         // verify that only unindexed fields were returned
         fieldNames = reader.getFieldNames(IndexReader.FieldOption.UNINDEXED);
         assertEquals(2, fieldNames.size());    // the following fields
         assertTrue(fieldNames.contains("unindexed"));
         assertTrue(fieldNames.contains("unindexed2"));
-                
-        // verify index term vector fields  
+
+        // verify index term vector fields
         fieldNames = reader.getFieldNames(IndexReader.FieldOption.TERMVECTOR);
         assertEquals(1, fieldNames.size());    // 1 field has term vector only
         assertTrue(fieldNames.contains("termvector"));
-        
+
         fieldNames = reader.getFieldNames(IndexReader.FieldOption.TERMVECTOR_WITH_POSITION);
         assertEquals(1, fieldNames.size());    // 4 fields are indexed with term vectors
         assertTrue(fieldNames.contains("tvposition"));
-        
+
         fieldNames = reader.getFieldNames(IndexReader.FieldOption.TERMVECTOR_WITH_OFFSET);
         assertEquals(1, fieldNames.size());    // 4 fields are indexed with term vectors
         assertTrue(fieldNames.contains("tvoffset"));
-                
+
         fieldNames = reader.getFieldNames(IndexReader.FieldOption.TERMVECTOR_WITH_POSITION_OFFSET);
         assertEquals(1, fieldNames.size());    // 4 fields are indexed with term vectors
         assertTrue(fieldNames.contains("tvpositionoffset"));
@@ -363,13 +363,13 @@
         reader2.close();
         dir.close();
     }
-    
+
     public void testBinaryFields() throws IOException {
         Directory dir = newDirectory();
         byte[] bin = new byte[]{0, 1, 2, 3, 4, 5, 6, 7, 8, 9};
-        
+
         IndexWriter writer = new IndexWriter(dir, newIndexWriterConfig(TEST_VERSION_CURRENT, new MockAnalyzer()));
-        
+
         for (int i = 0; i < 10; i++) {
           addDoc(writer, "document number " + (i + 1));
           addDocumentWithFields(writer);
@@ -569,16 +569,11 @@
         Term searchTerm = new Term("content", "aaa");
 
         //  add 1 documents with term : aaa
-<<<<<<< HEAD
-        writer  = new IndexWriter(dir, new IndexWriterConfig(TEST_VERSION_CURRENT, new MockAnalyzer()));
-        ((LogMergePolicy) writer.getConfig().getMergePolicy()).setUseCompoundFile(false);
-=======
         writer  = new IndexWriter(
             dir,
             newIndexWriterConfig(TEST_VERSION_CURRENT, new MockAnalyzer()).
                 setMergePolicy(newLogMergePolicy(false))
         );
->>>>>>> e18dcbf1
         addDoc(writer, searchTerm.text());
         writer.close();
 
@@ -587,14 +582,14 @@
         reader = IndexReader.open(dir, false);
         reader.setNorm(0, "content", (float) 2.0);
         reader.close();
-        
+
         //  now open reader again & set norm for doc 0 (writes to _0_2.s0)
         reader = IndexReader.open(dir, false);
         reader.setNorm(0, "content", (float) 2.0);
         reader.close();
         assertFalse("failed to remove first generation norms file on writing second generation",
                     dir.fileExists("_0_1.s0"));
-        
+
         dir.close();
     }
 
@@ -617,7 +612,7 @@
       }
       rmDir(fileDirName);
     }*/
-    
+
     public void testDeleteReaderWriterConflictOptimized() throws IOException{
         deleteReaderWriterConflict(true);
     }
@@ -801,7 +796,7 @@
         // expected exception
       }
       try {
-        IndexWriter.unlock(dir);		// this should not be done in the real world! 
+        IndexWriter.unlock(dir);		// this should not be done in the real world!
       } catch (LockReleaseFailedException lrfe) {
         writer.close();
       }
@@ -867,7 +862,7 @@
     public void testDeleteReaderReaderConflictUnoptimized() throws IOException{
       deleteReaderReaderConflict(false);
     }
-    
+
     public void testDeleteReaderReaderConflictOptimized() throws IOException{
       deleteReaderReaderConflict(true);
     }
@@ -881,7 +876,7 @@
       Term searchTerm = new Term("content", "aaa");
       int START_COUNT = 157;
       int END_COUNT = 144;
-      
+
       // First build up a starting index:
       MockDirectoryWrapper startDir = newDirectory();
       IndexWriter writer = new IndexWriter(startDir, newIndexWriterConfig(TEST_VERSION_CURRENT, new MockAnalyzer()));
@@ -1057,7 +1052,7 @@
     }
 
     public void testDocsOutOfOrderJIRA140() throws IOException {
-      Directory dir = newDirectory();      
+      Directory dir = newDirectory();
       IndexWriter writer  = new IndexWriter(dir, newIndexWriterConfig(TEST_VERSION_CURRENT, new MockAnalyzer()));
       for(int i=0;i<11;i++) {
         addDoc(writer, "aaa");
@@ -1097,7 +1092,7 @@
 
     public void testExceptionReleaseWriteLockJIRA768() throws IOException {
 
-      Directory dir = newDirectory();      
+      Directory dir = newDirectory();
       IndexWriter writer  = new IndexWriter(dir, newIndexWriterConfig(TEST_VERSION_CURRENT, new MockAnalyzer()));
       addDoc(writer, "aaa");
       writer.close();
@@ -1147,7 +1142,7 @@
       } catch (FileNotFoundException e) {
         // expected
       }
-      
+
       dir.close();
     }
 
@@ -1308,10 +1303,10 @@
         doc.add(newField("tvoffset","tvoffset", Field.Store.YES, Field.Index.ANALYZED, Field.TermVector.WITH_OFFSETS));
         doc.add(newField("tvposition","tvposition", Field.Store.YES, Field.Index.ANALYZED, Field.TermVector.WITH_POSITIONS));
         doc.add(newField("tvpositionoffset","tvpositionoffset", Field.Store.YES, Field.Index.ANALYZED, Field.TermVector.WITH_POSITIONS_OFFSETS));
-        
+
         writer.addDocument(doc);
     }
-    
+
     private void addDoc(IndexWriter writer, String value) throws IOException {
         Document doc = new Document();
         doc.add(newField("content", value, Field.Store.NO, Field.Index.ANALYZED));
@@ -1323,7 +1318,7 @@
       assertEquals("IndexReaders have different values for maxDoc.", index1.maxDoc(), index2.maxDoc());
       assertEquals("Only one IndexReader has deletions.", index1.hasDeletions(), index2.hasDeletions());
       assertEquals("Only one index is optimized.", index1.isOptimized(), index2.isOptimized());
-      
+
       // check field names
       Collection<String> fields1 = index1.getFieldNames(FieldOption.ALL);
       Collection<String> fields2 = index1.getFieldNames(FieldOption.ALL);
@@ -1333,7 +1328,7 @@
       while (it1.hasNext()) {
         assertEquals("Different field names.", it1.next(), it2.next());
       }
-      
+
       // check norms
       it1 = fields1.iterator();
       while (it1.hasNext()) {
@@ -1352,7 +1347,7 @@
           assertSame(norms1, norms2);
         }
       }
-      
+
       // check deletions
       final Bits delDocs1 = MultiFields.getDeletedDocs(index1);
       final Bits delDocs2 = MultiFields.getDeletedDocs(index2);
@@ -1361,7 +1356,7 @@
                      delDocs1 == null || delDocs1.get(i),
                      delDocs2 == null || delDocs2.get(i));
       }
-      
+
       // check stored fields
       for (int i = 0; i < index1.maxDoc(); i++) {
         if (delDocs1 == null || !delDocs1.get(i)) {
@@ -1377,10 +1372,10 @@
             Field curField2 = (Field) itField2.next();
             assertEquals("Different fields names for doc " + i + ".", curField1.name(), curField2.name());
             assertEquals("Different field values for doc " + i + ".", curField1.stringValue(), curField2.stringValue());
-          }          
-        }
-      }
-      
+          }
+        }
+      }
+
       // check dictionary and posting lists
       FieldsEnum fenum1 = MultiFields.getFields(index1).iterator();
       FieldsEnum fenum2 = MultiFields.getFields(index1).iterator();
@@ -1460,7 +1455,7 @@
       r.close();
       r2.close();
       d.close();
-    }      
+    }
 
     public void testReadOnly() throws Throwable {
       Directory d = newDirectory();
@@ -1511,7 +1506,7 @@
       IndexReader r3 = r2.reopen();
       assertFalse(r3 == r2);
       r2.close();
-      
+
       assertFalse(r == r2);
 
       try {
@@ -1595,7 +1590,7 @@
   public void testNoDupCommitFileNames() throws Throwable {
 
     Directory dir = newDirectory();
-    
+
     IndexWriter writer = new IndexWriter(dir, newIndexWriterConfig(
         TEST_VERSION_CURRENT, new MockAnalyzer())
         .setMaxBufferedDocs(2));
@@ -1603,12 +1598,12 @@
     writer.addDocument(createDocument("a"));
     writer.addDocument(createDocument("a"));
     writer.close();
-    
+
     Collection<IndexCommit> commits = IndexReader.listCommits(dir);
     for (final IndexCommit commit : commits) {
       Collection<String> files = commit.getFileNames();
       HashSet<String> seen = new HashSet<String>();
-      for (final String fileName : files) { 
+      for (final String fileName : files) {
         assertTrue("file " + fileName + " was duplicated", !seen.contains(fileName));
         seen.add(fileName);
       }
@@ -1813,7 +1808,7 @@
   // LUCENE-2046
   public void testPrepareCommitIsCurrent() throws Throwable {
     Directory dir = newDirectory();
-    IndexWriter writer = new IndexWriter(dir, newIndexWriterConfig( 
+    IndexWriter writer = new IndexWriter(dir, newIndexWriterConfig(
         TEST_VERSION_CURRENT, new MockAnalyzer()));
     writer.commit();
     Document doc = new Document();
@@ -1831,12 +1826,12 @@
     r.close();
     dir.close();
   }
-  
+
   // LUCENE-2753
   public void testListCommits() throws Exception {
     Directory dir = newDirectory();
     SnapshotDeletionPolicy sdp = new SnapshotDeletionPolicy(new KeepOnlyLastCommitDeletionPolicy());
-    IndexWriter writer = new IndexWriter(dir, newIndexWriterConfig( 
+    IndexWriter writer = new IndexWriter(dir, newIndexWriterConfig(
         TEST_VERSION_CURRENT, null).setIndexDeletionPolicy(sdp));
     writer.addDocument(new Document());
     writer.commit();
