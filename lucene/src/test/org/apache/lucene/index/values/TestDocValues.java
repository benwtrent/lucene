--- conflicted
+++ resolved
@@ -81,11 +81,7 @@
     w.finish(maxDoc);
     assertEquals(0, trackBytes.get());
 
-<<<<<<< HEAD
-    IndexDocValues r = Bytes.getValues(dir, "test", mode, fixedSize, maxDoc, newIOContext(random));
-=======
-    IndexDocValues r = Bytes.getValues(dir, "test", mode, fixedSize, maxDoc, comp);
->>>>>>> ea67cd8b
+    IndexDocValues r = Bytes.getValues(dir, "test", mode, fixedSize, maxDoc, comp, newIOContext(random));
     for (int iter = 0; iter < 2; iter++) {
       ValuesEnum bytesEnum = getEnum(r);
       assertNotNull("enum is null", bytesEnum);
